{
    "name": "tronweb",
<<<<<<< HEAD
    "version": "2.4.0",
=======
    "version": "2.3.9",
>>>>>>> 590575bb
    "description": "JavaScript SDK that encapsulates the TRON Node HTTP API",
    "main": "dist/TronWeb.node.js",
    "scripts": {
        "prepare": "npm run build",
        "build": "npm run clean && webpack --config webpack.config.js --progress --colors",
        "clean": "rimraf dist",
        "test:browser": "node scripts/test-browser.js && npx karma start --single-run --browsers ChromeHeadless,Firefox,Edge",
        "test": "node scripts/test-node.js && node test/helpers/newAccounts 10 && npx mocha 'test/**/*.test.js'",
        "coverage": "node test/helpers/newAccounts 10 && npm run-script test:browser && npm run-script test:node",
        "build:dev": "NODE_ENV=development npm run build",
        "btest": "npm run build:dev && npm run test:node"
    },
    "husky": {
        "hooks": {
            "pre-push": "node ./scripts/pre-push.js"
        }
    },
    "dependencies": {
        "@babel/runtime": "^7.0.0",
        "axios": "^0.18.0",
        "babel-runtime": "^6.26.0",
        "bignumber.js": "^7.2.1",
        "elliptic": "^6.4.1",
        "ethers": "^4.0.7",
        "eventemitter3": "^3.1.0",
        "semver": "^5.6.0",
        "validator": "^10.7.1"
    },
    "devDependencies": {
        "@babel/core": "^7.0.0",
        "@babel/plugin-proposal-class-properties": "^7.0.0",
        "@babel/plugin-proposal-numeric-separator": "^7.0.0",
        "@babel/plugin-proposal-object-rest-spread": "^7.0.0",
        "@babel/plugin-transform-runtime": "^7.0.0",
        "@babel/preset-env": "^7.0.0",
        "babel-loader": "^8.0.2",
        "babel-minify-webpack-plugin": "^0.3.1",
        "babel-plugin-istanbul": "^5.0.1",
        "babel-plugin-source-map-support": "^2.0.1",
        "chai": "^4.1.2",
        "chalk": "^2.4.1",
        "eth-sig-util": "^2.1.0",
        "globby": "^8.0.1",
        "grunt": "^1.0.3",
        "grunt-cli": "^1.3.1",
        "grunt-karma": "^3.0.0",
        "husky": "^1.0.0-rc.14",
        "istanbul": "^0.4.5",
        "istanbul-instrumenter-loader": "^3.0.1",
        "karma": "^4.0.1",
        "karma-chrome-launcher": "^2.2.0",
        "karma-coverage": "^1.1.2",
        "karma-coverage-istanbul-reporter": "^2.0.4",
        "karma-edge-launcher": "^0.4.2",
        "karma-firefox-launcher": "^1.1.0",
        "karma-mocha": "^1.3.0",
        "karma-sourcemap-loader": "^0.3.7",
        "karma-spec-reporter": "^0.0.32",
        "karma-webpack": "4.0.0-rc.2",
        "matchdep": "^2.0.0",
        "mocha": "^5.2.0",
        "puppeteer": "^1.8.0",
        "rimraf": "^2.6.2",
        "source-map-support": "^0.5.9",
        "webpack": "^4.17.2",
        "webpack-cli": "^3.1.0",
        "webpack-node-externals": "^1.7.2"
    },
    "author": {
        "name": "Kondax",
        "url": "https://github.com/Kondax"
    },
    "contributors": [
        {
            "name": "TRON",
            "url": "https://github.com/tronprotocol"
        }
    ],
    "homepage": "https://github.com/tronprotocol/tron-web",
    "license": "MIT",
    "repository": "https://github.com/tronprotocol/tron-web.git"
}<|MERGE_RESOLUTION|>--- conflicted
+++ resolved
@@ -1,10 +1,6 @@
 {
     "name": "tronweb",
-<<<<<<< HEAD
     "version": "2.4.0",
-=======
-    "version": "2.3.9",
->>>>>>> 590575bb
     "description": "JavaScript SDK that encapsulates the TRON Node HTTP API",
     "main": "dist/TronWeb.node.js",
     "scripts": {
