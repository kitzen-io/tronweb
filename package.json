{
    "name": "tronweb",
<<<<<<< HEAD
    "version": "2.5.5",
=======
    "version": "2.5.6",
>>>>>>> b24fa381
    "description": "JavaScript SDK that encapsulates the TRON Node HTTP API",
    "main": "dist/TronWeb.node.js",
    "scripts": {
        "prepare": "npm run build",
        "build": "npm run clean && webpack --config webpack.config.js --progress --colors",
        "build:dev": "NODE_ENV=development npm run build",
        "clean": "rimraf dist",
        "newaccount": "node scripts/test-node.js && node test/helpers/newAccounts 50",
        "test": "node scripts/test-node.js && node test/helpers/newAccounts 50 npm run-script newaccount && npx mocha 'test/**/*.test.js'",
        "test:browser": "npm run-script newaccount && node scripts/test-browser.js && npx karma start --single-run --browsers ChromeHeadless",
        "coverage": "npm run-script test:browser && npm run-script test",
        "btest": "npm run build:dev && npm run test"
    },
    "husky": {
        "hooks": {
            "pre-push": "node ./scripts/pre-push.js"
        }
    },
    "dependencies": {
        "@babel/runtime": "^7.0.0",
        "axios": "^0.18.0",
        "babel-runtime": "^6.26.0",
        "bignumber.js": "^7.2.1",
        "elliptic": "^6.4.1",
        "ethers": "^4.0.7",
        "eventemitter3": "^3.1.0",
        "semver": "^5.6.0",
        "validator": "^10.7.1"
    },
    "devDependencies": {
        "@babel/core": "^7.0.0",
        "@babel/plugin-proposal-class-properties": "^7.0.0",
        "@babel/plugin-proposal-numeric-separator": "^7.0.0",
        "@babel/plugin-proposal-object-rest-spread": "^7.0.0",
        "@babel/plugin-transform-runtime": "^7.0.0",
        "@babel/preset-env": "^7.0.0",
        "babel-loader": "^8.0.2",
        "babel-minify-webpack-plugin": "^0.3.1",
        "babel-plugin-istanbul": "^5.0.1",
        "babel-plugin-source-map-support": "^2.0.1",
        "chai": "^4.1.2",
        "chalk": "^2.4.1",
        "eth-sig-util": "^2.1.0",
        "globby": "^8.0.1",
        "grunt": "^1.0.3",
        "grunt-cli": "^1.3.1",
        "grunt-karma": "^3.0.0",
        "husky": "^1.0.0-rc.14",
        "istanbul": "^0.4.5",
        "istanbul-instrumenter-loader": "^3.0.1",
        "karma": "^4.0.1",
        "karma-chrome-launcher": "^2.2.0",
        "karma-coverage": "^1.1.2",
        "karma-coverage-istanbul-reporter": "^2.0.4",
        "karma-edge-launcher": "^0.4.2",
        "karma-firefox-launcher": "^1.1.0",
        "karma-mocha": "^1.3.0",
        "karma-sourcemap-loader": "^0.3.7",
        "karma-spec-reporter": "^0.0.32",
        "karma-webpack": "4.0.0-rc.2",
        "matchdep": "^2.0.0",
        "mocha": "^5.2.0",
        "puppeteer": "^1.8.0",
        "rimraf": "^2.6.2",
        "source-map-support": "^0.5.9",
        "webpack": "^4.17.2",
        "webpack-cli": "^3.1.0",
        "webpack-node-externals": "^1.7.2"
    },
    "author": {
        "name": "Kondax",
        "url": "https://github.com/Kondax"
    },
    "contributors": [
        {
            "name": "Francesco Sullo",
            "url": "https://github.com/sullof"
        },
        {
            "name": "TRON-US",
            "url": "https://github.com/tron-us"
        }
    ],
    "homepage": "https://github.com/tron-us/tronweb",
    "license": "MIT",
    "repository": "https://github.com/tron-us/tronweb.git"
}<|MERGE_RESOLUTION|>--- conflicted
+++ resolved
@@ -1,10 +1,6 @@
 {
     "name": "tronweb",
-<<<<<<< HEAD
-    "version": "2.5.5",
-=======
     "version": "2.5.6",
->>>>>>> b24fa381
     "description": "JavaScript SDK that encapsulates the TRON Node HTTP API",
     "main": "dist/TronWeb.node.js",
     "scripts": {
