--- conflicted
+++ resolved
@@ -7,14 +7,11 @@
         "prepare": "npm run build",
         "build": "npm run clean && webpack --config webpack.config.js --progress --colors",
         "build:dev": "NODE_ENV=development npm run build",
-<<<<<<< HEAD
         "clean": "rimraf dist",
         "newaccount": "node scripts/test-node.js && node test/helpers/newAccounts 50",
         "test": "node scripts/test-node.js && node test/helpers/newAccounts 50 npm run-script newaccount && npx mocha 'test/**/*.test.js'",
         "test:browser": "npm run-script newaccount && node scripts/test-browser.js && npx karma start --single-run --browsers ChromeHeadless",
         "coverage": "npm run-script test:browser && npm run-script test",
-=======
->>>>>>> a8fcf52b
         "btest": "npm run build:dev && npm run test"
     },
     "husky": {
