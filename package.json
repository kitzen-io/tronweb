{
<<<<<<< HEAD
    "name": "tronweb",
    "version": "2.0.0",
    "description": "JavaScript SDK that encapsulates the TRON Node HTTP API",
    "main": "dist/TronWeb.node.js",
    "scripts": {
        "build": "npm run clean && webpack --config webpack.config.js --progress --colors",
        "clean": "rimraf dist",
        "example": "node ./examples/server"
    },
    "dependencies": {
        "@babel/runtime": "^7.0.0",
        "axios": "^0.18.0",
        "bignumber.js": "^7.2.1",
        "elliptic": "^6.4.1",
        "ethers": "^3.0.27",
        "js-sha3": "^0.8.0",
        "jssha": "^2.3.1",
        "source-map-support": "^0.5.9",
        "validator": "^10.7.1"
    },
    "devDependencies": {
        "@babel/core": "^7.0.0",
        "@babel/plugin-proposal-class-properties": "^7.0.0",
        "@babel/plugin-proposal-numeric-separator": "^7.0.0",
        "@babel/plugin-transform-runtime": "^7.0.0",
        "@babel/preset-env": "^7.0.0",
        "babel-loader": "^8.0.2",
        "babel-minify-webpack-plugin": "^0.3.1",
        "babel-plugin-source-map-support": "^2.0.1",
        "rimraf": "^2.6.2",
        "webpack": "^4.17.2",
        "webpack-cli": "^3.1.0",
        "webpack-node-externals": "^1.7.2"
    },
    "authors": [
        "TRON: https://github.com/tronprotocol",
        "Kondax: https://github.com/Kondax"
    ],
    "homepage": "https://github.com/tronprotocol/tron-web",
    "license": "MIT",
    "repository": "https://github.com/tronprotocol/tron-web.git"
=======
  "name": "tronweb",
  "version": "1.1.2",
  "description": "JavaScript SDK that encapsulates the TRON Node HTTP API",
  "main": "lib/index.js",
  "module": "es/index.js",
  "files": [
    "es",
    "lib",
    "umd"
  ],
  "scripts": {
    "build": "nwb build-web-module",
    "clean": "nwb clean-module",
    "test": "cross-env NODE_ENV=test NWB_TEST=true mocha --require babel-register test/*-test.js"
  },
  "dependencies": {
    "axios": "^0.18.0",
    "bignumber.js": "^7.2.1",
    "chai": "^4.1.2",
    "ethers": "^3.0.26",
    "js-sha3": "^0.7.0"
  },
  "devDependencies": {
    "nwb": "0.21.x",
    "babel-preset-flow": "6.23.0",
    "babel-register": "6.26.0",
    "cross-env": "5.2.0",
    "babel-cli": "6.26.0",
    "babel-core": "6.26.3",
    "babel-plugin-add-module-exports": "0.2.1",
    "babel-plugin-inferno": "5.1.0",
    "babel-plugin-istanbul": "4.1.6",
    "babel-plugin-lodash": "3.2.11",
    "babel-plugin-react-transform": "3.0.0",
    "babel-plugin-syntax-dynamic-import": "6.18.0",
    "babel-plugin-syntax-jsx": "6.18.0",
    "babel-plugin-transform-decorators-legacy": "1.3.5",
    "babel-plugin-transform-react-constant-elements": "6.23.0",
    "babel-plugin-transform-react-jsx": "6.24.1",
    "babel-plugin-transform-react-jsx-self": "6.22.0",
    "babel-plugin-transform-react-jsx-source": "6.22.0",
    "babel-plugin-transform-react-remove-prop-types": "0.4.10",
    "babel-plugin-transform-runtime": "6.23.0",
    "babel-polyfill": "6.26.0",
    "babel-preset-env": "1.7.0",
    "babel-preset-react": "6.24.1",
    "babel-preset-stage-0": "6.24.1",
    "babel-preset-stage-1": "6.24.1",
    "babel-preset-stage-2": "6.24.1",
    "babel-preset-stage-3": "6.24.1",
    "babel-runtime": "6.26.0"
  },
  "author": "TRON",
  "homepage": "https://github.com/tronprotocol/tron-web",
  "license": "MIT",
  "repository": "https://github.com/tronprotocol/tron-web.git"
>>>>>>> e008e9ba
}<|MERGE_RESOLUTION|>--- conflicted
+++ resolved
@@ -1,5 +1,4 @@
 {
-<<<<<<< HEAD
     "name": "tronweb",
     "version": "2.0.0",
     "description": "JavaScript SDK that encapsulates the TRON Node HTTP API",
@@ -34,69 +33,17 @@
         "webpack-cli": "^3.1.0",
         "webpack-node-externals": "^1.7.2"
     },
-    "authors": [
-        "TRON: https://github.com/tronprotocol",
-        "Kondax: https://github.com/Kondax"
+    "author": {
+        "name": "Kondax",
+        "url": "https://github.com/Kondax"
+    },
+    "contributors": [
+        {
+            "name": "TRON",
+            "url": "https://github.com/tronprotocol"
+        }
     ],
     "homepage": "https://github.com/tronprotocol/tron-web",
     "license": "MIT",
     "repository": "https://github.com/tronprotocol/tron-web.git"
-=======
-  "name": "tronweb",
-  "version": "1.1.2",
-  "description": "JavaScript SDK that encapsulates the TRON Node HTTP API",
-  "main": "lib/index.js",
-  "module": "es/index.js",
-  "files": [
-    "es",
-    "lib",
-    "umd"
-  ],
-  "scripts": {
-    "build": "nwb build-web-module",
-    "clean": "nwb clean-module",
-    "test": "cross-env NODE_ENV=test NWB_TEST=true mocha --require babel-register test/*-test.js"
-  },
-  "dependencies": {
-    "axios": "^0.18.0",
-    "bignumber.js": "^7.2.1",
-    "chai": "^4.1.2",
-    "ethers": "^3.0.26",
-    "js-sha3": "^0.7.0"
-  },
-  "devDependencies": {
-    "nwb": "0.21.x",
-    "babel-preset-flow": "6.23.0",
-    "babel-register": "6.26.0",
-    "cross-env": "5.2.0",
-    "babel-cli": "6.26.0",
-    "babel-core": "6.26.3",
-    "babel-plugin-add-module-exports": "0.2.1",
-    "babel-plugin-inferno": "5.1.0",
-    "babel-plugin-istanbul": "4.1.6",
-    "babel-plugin-lodash": "3.2.11",
-    "babel-plugin-react-transform": "3.0.0",
-    "babel-plugin-syntax-dynamic-import": "6.18.0",
-    "babel-plugin-syntax-jsx": "6.18.0",
-    "babel-plugin-transform-decorators-legacy": "1.3.5",
-    "babel-plugin-transform-react-constant-elements": "6.23.0",
-    "babel-plugin-transform-react-jsx": "6.24.1",
-    "babel-plugin-transform-react-jsx-self": "6.22.0",
-    "babel-plugin-transform-react-jsx-source": "6.22.0",
-    "babel-plugin-transform-react-remove-prop-types": "0.4.10",
-    "babel-plugin-transform-runtime": "6.23.0",
-    "babel-polyfill": "6.26.0",
-    "babel-preset-env": "1.7.0",
-    "babel-preset-react": "6.24.1",
-    "babel-preset-stage-0": "6.24.1",
-    "babel-preset-stage-1": "6.24.1",
-    "babel-preset-stage-2": "6.24.1",
-    "babel-preset-stage-3": "6.24.1",
-    "babel-runtime": "6.26.0"
-  },
-  "author": "TRON",
-  "homepage": "https://github.com/tronprotocol/tron-web",
-  "license": "MIT",
-  "repository": "https://github.com/tronprotocol/tron-web.git"
->>>>>>> e008e9ba
 }