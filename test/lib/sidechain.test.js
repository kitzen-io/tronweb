const chai = require('chai');
const assert = chai.assert;

const assertThrow = require('../helpers/assertThrow');
const tronWebBuilder = require('../helpers/tronWebBuilder');
const wait = require('../helpers/wait');
const { PRIVATE_KEY,
    CONSUME_USER_RESOURCE_PERCENT,
    DEPOSIT_FEE,
    WITHDRAW_FEE,
    MAPPING_FEE,
    FEE_LIMIT,
    TOKEN_ID,
    CONTRACT_ADDRESS20,
    CONTRACT_ADDRESS721,
    ADDRESS20_MAPPING,
    ADDRESS721_MAPPING,
    HASH20,
    HASH721,
    RETRY_MAPPING_FEE,
    RETRY_DEPOSIT_FEE,
    RETRY_WITHDRAW_FEE,
    TRC721_ID,
    NONCE,
    SIDE_CHAIN } = require('../helpers/config');

describe("TronWeb.sidechain", function () {
    describe('#deposit', function () {
        describe('#depositTrx()', function () {
            const tronWeb = tronWebBuilder.createInstanceSide();
            it('deposit trx from main chain to side chain', async function () {
                const callValue = 10000000;
                const txID = await tronWeb.sidechain.depositTrx(callValue, DEPOSIT_FEE, FEE_LIMIT);
                assert.equal(txID.length, 64);
            });

            it('depositTrx with the defined private key', async function () {
                const callValue = 10000000;
                const options = {};
                const txID = await tronWeb.sidechain.depositTrx(callValue, DEPOSIT_FEE, FEE_LIMIT, options, PRIVATE_KEY);
                assert.equal(txID.length, 64);
            });

            it('depositTrx with permissionId in options object', async function () {
                const callValue = 10000000;
                const options = { permissionId: 0 };
                const txID = await tronWeb.sidechain.depositTrx(callValue, DEPOSIT_FEE, FEE_LIMIT, options);
                assert.equal(txID.length, 64);
            });

            it('depositTrx with permissionId in options object and the defined private key', async function () {
                const callValue = 10000000;
                const options = { permissionId: 0 };
                const txID = await tronWeb.sidechain.depositTrx(callValue, DEPOSIT_FEE, FEE_LIMIT, options, PRIVATE_KEY);
                assert.equal(txID.length, 64);
            });

            it('should throw if an invalid trx number is passed', async function () {
                await assertThrow(
                    tronWeb.sidechain.depositTrx(1000.01, DEPOSIT_FEE, FEE_LIMIT),
                    'Invalid callValue provided'
                );
            });

            it('should throw if an invalid fee limit is passed', async function () {
                await assertThrow(
                    tronWeb.sidechain.depositTrx(10000, DEPOSIT_FEE, 0),
                    'Invalid feeLimit provided'
                );
            });

            it('should check the balance of mainchain and sidechain after depositTrx', async function() {
                const callValue = 10000000;
                const dataBefore = await tronWeb.sidechain.sidechain.trx.getAccount();
                const balanceBefore = dataBefore.balance;
                const txID = await tronWeb.sidechain.depositTrx(callValue, DEPOSIT_FEE, FEE_LIMIT);
                assert.equal(txID.length, 64);
                await wait(90);
                const dataAfter = await tronWeb.sidechain.sidechain.trx.getAccount();
                const balanceAfter = dataAfter.balance;
                assert.equal(balanceBefore + callValue, balanceAfter);
            });
        });

        describe('#depositTrc10()', function () {
            const tronWeb = tronWebBuilder.createInstanceSide();
            it('deposit trc10 from main chain to side chain', async function () {
                const tokenValue = 10;
                const txID = await tronWeb.sidechain.depositTrc10(TOKEN_ID, tokenValue, DEPOSIT_FEE, FEE_LIMIT);
                assert.equal(txID.length, 64);
            });

            it('depositTrc10 with the defined private key', async function () {
                const tokenValue = 10;
                const options = {};
                const txID = await tronWeb.sidechain.depositTrc10(TOKEN_ID, tokenValue, DEPOSIT_FEE, FEE_LIMIT, options, PRIVATE_KEY);
                assert.equal(txID.length, 64);
            });

            it('depositTrc10 with permissionId in options object', async function () {
                const tokenValue = 10;
                const options = { permissionId: 0 };
                const txID = await tronWeb.sidechain.depositTrc10(TOKEN_ID, tokenValue, DEPOSIT_FEE, FEE_LIMIT, options);
                assert.equal(txID.length, 64);
            });

            it('depositTrc10 with permissionId in options object and the defined private key', async function () {
                const tokenValue = 10;
                const options = { permissionId: 0 };
                const txID = await tronWeb.sidechain.depositTrc10(TOKEN_ID, tokenValue, DEPOSIT_FEE, FEE_LIMIT, options, PRIVATE_KEY);
                assert.equal(txID.length, 64);
            });

            it('should throw if an invalid token id is passed', async function () {
                const tokenId = -10;
                await assertThrow(
                    tronWeb.sidechain.depositTrc10(tokenId, 100, DEPOSIT_FEE, FEE_LIMIT),
                    'Invalid tokenId provided'
                )
            });

            it('should throw if an invalid token value is passed', async function () {
                const tokenValue = 100.01;
                await assertThrow(
                    tronWeb.sidechain.depositTrc10(TOKEN_ID, tokenValue, DEPOSIT_FEE, 1000000),
                    'Invalid tokenValue provided'
                );
            });

            it('should throw if an invalid fee limit is passed', async function () {
                const feeLimit = -1
                await assertThrow(
                    tronWeb.sidechain.depositTrc10(TOKEN_ID, 100, DEPOSIT_FEE, feeLimit),
                    'Invalid feeLimit provided'
                );
            });

            it('should check the TRC10 balance of mainchain and sidechain after depositTrc10', async function() {
                const tokenValue = 10;
                const dataBefore = await tronWeb.sidechain.sidechain.trx.getAccount();
                const balanceBefore = dataBefore.assetV2.filter((item)=> item.key == TOKEN_ID)[0].value;
                const txID = await tronWeb.sidechain.depositTrc10(TOKEN_ID, tokenValue, DEPOSIT_FEE, FEE_LIMIT);
                assert.equal(txID.length, 64);
                await wait(80);
                const dataAfter = await tronWeb.sidechain.sidechain.trx.getAccount();
                const balanceAfter = dataAfter.assetV2.filter((item)=> item.key == TOKEN_ID)[0].value;;
                assert.equal(balanceBefore + tokenValue, balanceAfter);
            });
        });

        describe('#depositTrc20', function () {
            const tronWeb = tronWebBuilder.createInstanceSide();
            it('deposit trc20 from main chain to side chain', async function () {
                const num = 100;
                const txID = await tronWeb.sidechain.depositTrc20(num, DEPOSIT_FEE, FEE_LIMIT, CONTRACT_ADDRESS20);
                assert.equal(txID.length, 64);
            });

            it('depositTrc20 with the defined private key', async function () {
                const num = 100;
                const options = {};
                const txID = await tronWeb.sidechain.depositTrc20(num, DEPOSIT_FEE, FEE_LIMIT, CONTRACT_ADDRESS20, options, PRIVATE_KEY);
                assert.equal(txID.length, 64);
            });

            it('depositTrc20 with permissionId in options object', async function () {
                const num = 100;
                const options = { permissionId: 0 };
                const txID = await tronWeb.sidechain.depositTrc20(num, DEPOSIT_FEE, FEE_LIMIT, CONTRACT_ADDRESS20, options);
                assert.equal(txID.length, 64);
            });

            it('depositTrc20 with permissionId in options object and the defined private key', async function () {
                const num = 100;
                const options = { permissionId: 0 };
                const txID = await tronWeb.sidechain.depositTrc20(num, DEPOSIT_FEE, FEE_LIMIT, CONTRACT_ADDRESS20, options, PRIVATE_KEY);
                assert.equal(txID.length, 64);
            });

            it('should throw if an invalid num is passed', async function () {
                const num = 100.01;
                await assertThrow(
                    tronWeb.sidechain.depositTrc20(num, DEPOSIT_FEE, FEE_LIMIT, CONTRACT_ADDRESS20),
                    'Invalid num provided'
                );
            });

            it('should throw if an invalid fee limit is passed', async function () {
                const num = 100;
                const feeLimit = -1;
                await assertThrow(
                    tronWeb.sidechain.depositTrc20(num, DEPOSIT_FEE, feeLimit, CONTRACT_ADDRESS20),
                    'Invalid feeLimit provided'
                );
            });

            it('should throw if an invalid contract address is passed', async function () {
                await assertThrow(
                    tronWeb.sidechain.depositTrc20(100, DEPOSIT_FEE, FEE_LIMIT, 'aaaaaaaaaa'),
                    'Invalid contractAddress address provided'
                );
            });

            it('should check the trc20 balance after depositTrc20', async function () {
                const num = 100;
                const options = {};
                // only mapping once
                // can check the mapping contract address in sidechain via call mainToSideContractMap(address) of mainchain gateway
                // const mappingResult = await tronWeb.sidechain.mappingTrc20(HASH20, MAPPING_FEE, FEE_LIMIT,  options);
                // check the trc20 balance of mainchain before deposit
                const contractInstance = await tronWeb.contract().at(CONTRACT_ADDRESS20);
                const address = tronWeb.address.fromPrivateKey(PRIVATE_KEY);
                const dataBefore = await contractInstance.balanceOf(address).call();
                const balanceBefore = parseInt(dataBefore._hex, 16);

                // approve trc20
                // const approveResult = await tronWeb.sidechain.approveTrc20(100000, FEE_LIMIT, CONTRACT_ADDRESS20);

                const txID = await tronWeb.sidechain.depositTrc20(num, DEPOSIT_FEE, FEE_LIMIT, CONTRACT_ADDRESS20);
                await wait(80);
                const dataAfter = await contractInstance.balanceOf(address).call();
                const balanceAfter = parseInt(dataAfter._hex, 16);

                assert.equal(balanceBefore + num, balanceAfter);
            });

        });

        describe('#depositTrc721', function () {
            const tronWeb = tronWebBuilder.createInstanceSide();
            it('deposit trc721 from main chain to side chain', async function () {
                const txID = await tronWeb.sidechain.depositTrc721(TRC721_ID, DEPOSIT_FEE, FEE_LIMIT, CONTRACT_ADDRESS721);
                assert.equal(txID.length, 64);
            });

            it('should check the trc20 balance after depositTrc721', async function () {
                const num = 100;
                const options = {};
                // only mapping once
                // can check the mapping contract address in sidechain via call mainToSideContractMap(address) of mainchain gateway
                // const mappingResult = await tronWeb.sidechain.mappingTrc20(HASH20, MAPPING_FEE, FEE_LIMIT,  options);
                // check the trc20 balance of mainchain before deposit
                const contractInstance = await tronWeb.contract().at(CONTRACT_ADDRESS20);
                const address = tronWeb.address.fromPrivateKey(PRIVATE_KEY);
                const dataBefore = await contractInstance.balanceOf(address).call();
                const balanceBefore = parseInt(dataBefore._hex, 16);

                // approve trc20
                // const approveResult = await tronWeb.sidechain.approveTrc20(100000, FEE_LIMIT, CONTRACT_ADDRESS20);

                const txID = await tronWeb.sidechain.depositTrc721(TRC721_ID, DEPOSIT_FEE, FEE_LIMIT, CONTRACT_ADDRESS721);
                await wait(80);
                const dataAfter = await contractInstance.balanceOf(address).call();
                const balanceAfter = parseInt(dataAfter._hex, 16);

                assert.equal(balanceBefore + num, balanceAfter);
            });
        });
    });

    describe('#mappingTrc', function () {
        const tronWeb = tronWebBuilder.createInstanceSide();
        it('mappingTrc20', async function () {
            const txID = await tronWeb.sidechain.mappingTrc20(HASH20, MAPPING_FEE, FEE_LIMIT);
            assert.equal(txID.length, 64);
        });

        it('mappingTrc20 with the defined private key', async function () {
            const options = {};
            const txID = await tronWeb.sidechain.mappingTrc20(HASH20, MAPPING_FEE, FEE_LIMIT, options, PRIVATE_KEY);
            assert.equal(txID.length, 64);
        });

        it('mappingTrc20 with permissionId in options object', async function () {
            const options = { permissionId: 0 };
            const txID = await tronWeb.sidechain.mappingTrc20(HASH20, MAPPING_FEE, FEE_LIMIT, options);
            assert.equal(txID.length, 64);
        });

        it('mappingTrc20 with permissionId in options object and the defined private key', async function () {
            const options = { permissionId: 0 };
            const txID = await tronWeb.sidechain.mappingTrc20(HASH20, MAPPING_FEE, FEE_LIMIT, options, PRIVATE_KEY);
            assert.equal(txID.length, 64);
        });

        it('should throw if an invalid trxHash', async function () {
            const trxHash = '';
            await assertThrow(
                tronWeb.sidechain.mappingTrc20(trxHash, MAPPING_FEE, FEE_LIMIT),
                'Invalid trxHash provided'
            );
        });

        it('should throw if an invalid fee limit is passed', async function () {
<<<<<<< HEAD
            const feeLimit = 0.5;
=======
            const feeLimit = -1;
>>>>>>> 8d57f401
            await assertThrow(
                tronWeb.sidechain.mappingTrc20(HASH20, MAPPING_FEE, feeLimit),
                'Invalid feeLimit provided'
            );
        });

        it('check the transaction result after mapping TRC20', async function () {
            const mappingResult = await tronWeb.sidechain.mappingTrc20(HASH20, MAPPING_FEE, FEE_LIMIT);
            while(true) {
                let checkResult = await tronWeb.trx.getTransactionInfo(mappingResult);
                if (checkResult && checkResult.result) {
                    break;
                }
            }
        });

        it('should get the mapping address after mappingTrc20', async function() {
            const sideGatawayInstance = await tronWeb.sidechain.sidechain.contract().at(SIDE_CHAIN.sideOptions.sideGatewayAddress);
            const result = await sideGatawayInstance.mainToSideContractMap(CONTRACT_ADDRESS20).call();
            assert.isTrue(tronWeb.isAddress(result));
        });

        it('mappingTrc721', async function () {
            const txID = await tronWeb.sidechain.mappingTrc721(HASH721, MAPPING_FEE, FEE_LIMIT);
            assert.equal(txID.length, 64);
        });

        it('check the transaction result after mapping TRC721', async function () {
            const mappingResult = await tronWeb.sidechain.mappingTrc721(HASH721, MAPPING_FEE, FEE_LIMIT);
            while(true) {
                let checkResult = await tronWeb.trx.getTransactionInfo(mappingResult);
                if (checkResult && checkResult.result) {
                    break;
                }
            }
        });

        it('should get the mapping address after mappingTrc721', async function() {
            const sideGatawayInstance = await tronWeb.sidechain.sidechain.contract().at(SIDE_CHAIN.sideOptions.sideGatewayAddress);
            const result = await sideGatawayInstance.mainToSideContractMap(CONTRACT_ADDRESS721).call();
            assert.isTrue(tronWeb.isAddress(result));
        });
    });

    describe('#withdraw', function () {
        describe('#withdrawTrx()', function () {
            const tronWeb = tronWebBuilder.createInstanceSide();
            it('withdraw trx from side chain to main chain', async function () {
                const txID = await tronWeb.sidechain.withdrawTrx(10000000, WITHDRAW_FEE, 10000000);
                assert.equal(txID.length, 64);
            });

            it('withdrawTrx with the defined private key', async function () {
                const callValue = 10000000;
                const options = {};
                const txID = await tronWeb.sidechain.withdrawTrx(callValue, WITHDRAW_FEE, FEE_LIMIT, options, PRIVATE_KEY);
                assert.equal(txID.length, 64);
            });

            it('withdrawTrx with permissionId in options object', async function () {
                const callValue = 10000000;
                const options = { permissionId: 0 };
                const txID = await tronWeb.sidechain.withdrawTrx(callValue, WITHDRAW_FEE, FEE_LIMIT, options);
                assert.equal(txID.length, 64);
            });

            it('withdrawTrx with permissionId in options object and the defined private key', async function () {
                const callValue = 10000000;
                const options = { permissionId: 0 };
                const txID = await tronWeb.sidechain.withdrawTrx(callValue, WITHDRAW_FEE, FEE_LIMIT, options, PRIVATE_KEY);
                assert.equal(txID.length, 64);
            });

            it('should throw if an invalid trx number is passed', async function () {
                await assertThrow(
                    tronWeb.sidechain.withdrawTrx(1000.01, WITHDRAW_FEE, FEE_LIMIT),
                    'Invalid callValue provided'
                );
            });

            it('should throw if an invalid fee limit is passed', async function () {
                await assertThrow(
                    tronWeb.sidechain.withdrawTrx(10000, WITHDRAW_FEE, 0),
                    'Invalid feeLimit provided'
                );
            });

            it('should check the balance of mainchain and sidechain after withdrawTrx', async function() {
                const callValue = 10000000;
                const dataBefore = await tronWeb.trx.getAccount();
                const balanceBefore = dataBefore.balance;
                const txID = await tronWeb.sidechain.withdrawTrx(callValue, WITHDRAW_FEE, FEE_LIMIT);
                await wait(90);
                const dataAfter = await tronWeb.trx.getAccount();
                const balanceAfter = dataAfter.balance;
                assert.equal(balanceBefore + callValue, balanceAfter);
            });
        });

        describe('#withdrawTrc10()', function () {
            const tronWeb = tronWebBuilder.createInstanceSide();
            it('withdraw trc10 from side chain to main chain', async function () {
                const tokenValue = 10;
                const txID = await tronWeb.sidechain.withdrawTrc10(TOKEN_ID, tokenValue, WITHDRAW_FEE, FEE_LIMIT);
                assert.equal(txID.length, 64);
            });

            it('withdrawTrc10 with the defined private key', async function () {
                const tokenValue = 10;
                const options = {};
                const txID = await tronWeb.sidechain.withdrawTrc10(TOKEN_ID, tokenValue, WITHDRAW_FEE, FEE_LIMIT, options, PRIVATE_KEY);
                assert.equal(txID.length, 64);
            });

            it('withdrawTrc10 with permissionId in options object', async function () {
                const tokenValue = 10;
                const options = { permissionId: 0 };
                const txID = await tronWeb.sidechain.withdrawTrc10(TOKEN_ID, tokenValue, WITHDRAW_FEE, FEE_LIMIT, options);
                assert.equal(txID.length, 64);
            });

            it('withdrawTrc10 with permissionId in options object and the defined private key', async function () {
                const tokenValue = 10;
                const options = { permissionId: 0 };
                const txID = await tronWeb.sidechain.withdrawTrc10(TOKEN_ID, tokenValue, WITHDRAW_FEE, FEE_LIMIT, options, PRIVATE_KEY);
                assert.equal(txID.length, 64);
            });

            it('should throw if an invalid token id is passed', async function () {
                const tokenId = -10;
                await assertThrow(
                    tronWeb.sidechain.withdrawTrc10(tokenId, 100, WITHDRAW_FEE, 1000000),
                    'Invalid tokenId provided'
                )
            });

            it('should throw if an invalid token value is passed', async function () {
                const tokenValue = 10.01;
                await assertThrow(
                    tronWeb.sidechain.withdrawTrc10(TOKEN_ID, tokenValue, WITHDRAW_FEE, FEE_LIMIT),
                    'Invalid tokenValue provided'
                );
            });

            it('should throw if an invalid fee limit is passed', async function () {
<<<<<<< HEAD
                const feeLimit = 0.5;
=======
                const feeLimit = -1;
>>>>>>> 8d57f401
                await assertThrow(
                    tronWeb.sidechain.withdrawTrc10(TOKEN_ID, 100, WITHDRAW_FEE, feeLimit),
                    'Invalid feeLimit provided'
                );
            });

            it('should check the TRC10 balance of mainchain and sidechain after withdrawTrc10', async function() {
                const tokenValue = 10;
                const dataBefore = await tronWeb.trx.getAccount();
                const balanceBefore = dataBefore.assetV2.filter((item)=> item.key == TOKEN_ID)[0].value;
                const txID = await tronWeb.sidechain.withdrawTrc10(TOKEN_ID, tokenValue, DEPOSIT_FEE, FEE_LIMIT);
                assert.equal(txID.length, 64);
                await wait(90);
                const dataAfter = await tronWeb.trx.getAccount();
                const balanceAfter = dataAfter.assetV2.filter((item)=> item.key == TOKEN_ID)[0].value;;
                assert.equal(balanceBefore + tokenValue, balanceAfter);
            });
        });

        describe('#withdrawTrc', function () {
            describe('#withdrawTrc20', function () {
                const tronWeb = tronWebBuilder.createInstanceSide();
                it('withdraw trc20 from side chain to main chain', async function () {
                    const num = 10;
                    const txID = await tronWeb.sidechain.withdrawTrc20(num, WITHDRAW_FEE, FEE_LIMIT, ADDRESS20_MAPPING);
                    assert.equal(txID.length, 64);
                });

                it('withdrawTrc20 with the defined private key', async function () {
                    const num = 10;
                    const options = {};
                    const txID = await tronWeb.sidechain.withdrawTrc20(num, WITHDRAW_FEE, FEE_LIMIT, ADDRESS20_MAPPING, options, PRIVATE_KEY);
                    assert.equal(txID.length, 64);
                });

                it('withdrawTrc20 with permissionId in options object', async function () {
                    const num = 10;
                    const options = { permissionId: 0 };
                    const txID = await tronWeb.sidechain.withdrawTrc20(num, WITHDRAW_FEE, FEE_LIMIT, ADDRESS20_MAPPING, options);
                    assert.equal(txID.length, 64);
                });

                it('withdrawTrc20 with permissionId in options object and the defined private key', async function () {
                    const num = 10;
                    const options = { permissionId: 0 };
                    const txID = await tronWeb.sidechain.withdrawTrc20(num, WITHDRAW_FEE, FEE_LIMIT, ADDRESS20_MAPPING, options, PRIVATE_KEY);
                    assert.equal(txID.length, 64);
                });

                it('should throw if an invalid num is passed', async function () {
                    const num = 10.01;
                    await assertThrow(
                        tronWeb.sidechain.withdrawTrc20(num, WITHDRAW_FEE, FEE_LIMIT, ADDRESS20_MAPPING),
                        'Invalid numOrId provided'
                    );
                });

                it('should throw if an invalid fee limit is passed', async function () {
<<<<<<< HEAD
                    const feeLimit = -1;
                    await assertThrow(
                        tronWeb.sidechain.withdrawTrc20(100, WITHDRAW_FEE, feeLimit, ADDRESS20_MAPPING),
                        'Invalid feeLimit provided'
                    );
=======
                    const feeLimit = 100000000000;
                    const num = 10;
                    const options = { permissionId: 0 };
                    const txID = await tronWeb.sidechain.withdrawTrc20(num, WITHDRAW_FEE, FEE_LIMIT, ADDRESS20_MAPPING, options, PRIVATE_KEY);
                    assert.equal(txID.length, 64);
                    // await assertThrow(
                    //     tronWeb.sidechain.withdrawTrc20(100, WITHDRAW_FEE, feeLimit, ADDRESS20_MAPPING),
                    //     'Invalid feeLimit provided'
                    // );
>>>>>>> 8d57f401
                });

                it('should throw if an invalid contract address is passed', async function () {
                    await assertThrow(
                        tronWeb.sidechain.withdrawTrc20(100, WITHDRAW_FEE, FEE_LIMIT, 'aaaaaaaaaa'),
                        'Invalid contractAddress address provided'
                    );
                });

                it('should check the trc20 balance after withdrawTrc20', async function () {
                    const num = 10;
                    const contractInstance = await tronWeb.contract().at(CONTRACT_ADDRESS20);
                    const address = tronWeb.address.fromPrivateKey(PRIVATE_KEY);
                    const dataBefore = await contractInstance.balanceOf(address).call();
                    const balanceBefore = parseInt(dataBefore._hex, 16);
                    const txID = await tronWeb.sidechain.withdrawTrc20(num, WITHDRAW_FEE, FEE_LIMIT, ADDRESS20_MAPPING);

                    await wait(80);

                    const dataAfter = await contractInstance.balanceOf(address).call();
                    const balanceAfter = parseInt(dataAfter._hex, 16);

                    assert.equal(balanceBefore + num, balanceAfter);
                });
            });

            describe('#withdrawTrc721', async function () {
                const tronWeb = tronWebBuilder.createInstanceSide();
                it('withdraw trc721 from side chain to main chain', async function () {
                    const txID = await tronWeb.sidechain.withdrawTrc721(TRC721_ID, WITHDRAW_FEE, FEE_LIMIT, ADDRESS20_MAPPING);
                    assert.equal(txID.length, 64);
                });
            });
        });
    });

    describe('#injectFund', function() {
        it('excute injectFund', async function() {
            const tronWeb = tronWebBuilder.createInstanceSide();
            const txID = await tronWeb.sidechain.injectFund(1000000, FEE_LIMIT);
            assert.equal(txID.length, 64);
        });
    });


    describe('#retry', function() {
        it('retry mapping', async function() {
            const tronWeb = tronWebBuilder.createInstanceSide();
            const txID = await tronWeb.sidechain.retryMapping(NONCE, RETRY_MAPPING_FEE, FEE_LIMIT);
            assert.equal(txID.length, 64);
        });

        it('retry deposit', async function() {
            const tronWeb = tronWebBuilder.createInstanceSide();
            const txID = await tronWeb.sidechain.retryDeposit(NONCE, RETRY_DEPOSIT_FEE, FEE_LIMIT);
            assert.equal(txID.length, 64);
        });

        it('retry withdraw', async function() {
            const tronWeb = tronWebBuilder.createInstanceSide();
            const txID = await tronWeb.sidechain.retryWithdraw(NONCE, RETRY_WITHDRAW_FEE, FEE_LIMIT);
            assert.equal(txID.length, 64);
        });
    });

})<|MERGE_RESOLUTION|>--- conflicted
+++ resolved
@@ -292,11 +292,7 @@
         });
 
         it('should throw if an invalid fee limit is passed', async function () {
-<<<<<<< HEAD
-            const feeLimit = 0.5;
-=======
             const feeLimit = -1;
->>>>>>> 8d57f401
             await assertThrow(
                 tronWeb.sidechain.mappingTrc20(HASH20, MAPPING_FEE, feeLimit),
                 'Invalid feeLimit provided'
@@ -442,11 +438,7 @@
             });
 
             it('should throw if an invalid fee limit is passed', async function () {
-<<<<<<< HEAD
-                const feeLimit = 0.5;
-=======
                 const feeLimit = -1;
->>>>>>> 8d57f401
                 await assertThrow(
                     tronWeb.sidechain.withdrawTrc10(TOKEN_ID, 100, WITHDRAW_FEE, feeLimit),
                     'Invalid feeLimit provided'
@@ -505,13 +497,6 @@
                 });
 
                 it('should throw if an invalid fee limit is passed', async function () {
-<<<<<<< HEAD
-                    const feeLimit = -1;
-                    await assertThrow(
-                        tronWeb.sidechain.withdrawTrc20(100, WITHDRAW_FEE, feeLimit, ADDRESS20_MAPPING),
-                        'Invalid feeLimit provided'
-                    );
-=======
                     const feeLimit = 100000000000;
                     const num = 10;
                     const options = { permissionId: 0 };
@@ -521,7 +506,6 @@
                     //     tronWeb.sidechain.withdrawTrc20(100, WITHDRAW_FEE, feeLimit, ADDRESS20_MAPPING),
                     //     'Invalid feeLimit provided'
                     // );
->>>>>>> 8d57f401
                 });
 
                 it('should throw if an invalid contract address is passed', async function () {
