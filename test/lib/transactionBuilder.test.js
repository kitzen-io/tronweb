--- conflicted
+++ resolved
@@ -481,38 +481,22 @@
     });
 
     describe('#createAccount()', function () {
-<<<<<<< HEAD
-        it('should create account[2] by account[3]', async function () {
-            const params = [
-                [accounts.b58[2], accounts.b58[3], {permissionId: 2}],
-                [accounts.b58[2], accounts.b58[3]],
-=======
         it('should create an account by account[3]', async function () {
             const inactiveAccount = await tronWeb.createAccount();
             const inactiveAccountAddress = inactiveAccount.address.base58;
             const params = [
                 [inactiveAccountAddress, accounts.b58[3], {permissionId: 2}],
                 [inactiveAccountAddress, accounts.b58[3]],
->>>>>>> b1c2e922
             ];
 
             for (let param of params) {
                 const transaction = await tronWeb.transactionBuilder.createAccount(...param);
                 const parameter = txPars(transaction);
-<<<<<<< HEAD
-
-                assert.equal(transaction.txID.length, 64);
-                assert.equal(parameter.value.owner_address, accounts.hex[3]);
-                assert.equal(parameter.value.account_address, accounts.hex[2]);
-                assert.equal(parameter.type_url, 'type.googleapis.com/protocol.AccountCreateContract');
-                assert.equal(transaction.raw_data.contract[0].permission_id || 0, param[2] ? param[2]['permissionId'] : 0);
-=======
                 assert.equal(transaction.txID.length, 64);
                 assert.equal(parameter.value.owner_address, accounts.hex[3]);
                 assert.equal(parameter.value.account_address, tronWeb.address.toHex(inactiveAccountAddress).toLowerCase());
                 assert.equal(parameter.type_url, 'type.googleapis.com/protocol.AccountCreateContract');
                 assert.equal(transaction.raw_data.contract[0].Permission_id || 0, param[2] ? param[2]['permissionId'] : 0);
->>>>>>> b1c2e922
             }
         });
 
