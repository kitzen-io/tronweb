--- conflicted
+++ resolved
@@ -8,11 +8,7 @@
         name: 'string("hello world")',
         message: 'hello world',
         messageHash: '0xcf02daeb2bea196ed5692322a66ed50080ce74ff8cb711199f1b04f3c13bc10d',
-<<<<<<< HEAD
-        privateKey: '0'.repeat(62) + '01',
-=======
         privateKey: '0000000000000000000000000000000000000000000000000000000000000001',
->>>>>>> 4b131bbc
         signature: '0x0dc0b53d525e0103a6013061cf18e60cf158809149f2b8994a545af65a7004cb1eeaff560e801ab51b28df5d42549aa024c2aa7e9d34de1e01294b9afb5e6c7e1c'
     },
     // message starts with 0x, and wanted to be treated as bytes, use TronWeb.utils.ethersUtils.arrayify to deal with the message first
