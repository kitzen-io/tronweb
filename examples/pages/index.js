import React,{ReactDOM} from 'react'
import TronWeb from '../../src/index'
import stringify from 'json-stringify-pretty-compact'
import {utils} from 'ethers'
<<<<<<< HEAD
let tronWeb = new TronWeb('http://testapi.trondapps.org');
tronWeb.setEventServer('http://testevent.trondapps.org');
tronWeb.defaultAccount = 'TPL66VK2gCXNCD7EJg9pgJRfqcRazjhUZY';
tronWeb.defaultPk='da146374a75310b9666e834ee4ad0866d6f4035967bfc76217c5a495fff9f0d0';
=======
//let tronWeb = new TronWeb('http://52.44.75.99:8090');
//tronWeb.setEventServer('http://52.44.75.99:18889');
//tronWeb.defaultAccount = 'TPL66VK2gCXNCD7EJg9pgJRfqcRazjhUZY';
//tronWeb.defaultPk='da146374a75310b9666e834ee4ad0866d6f4035967bfc76217c5a495fff9f0d0';
let tronWeb = new TronWeb('http://testapi.trondapps.org');
tronWeb.setEventServer('http://testevent.trondapps.org');
tronWeb.defaultAccount = 'TWsm8HtU2A5eEzoT8ev8yaoFjHsXLLrckb';
tronWeb.defaultPk='8ef7dd1a81d4ef2b538daae0c20e37f4edb3fd1338aff91b03e2b8b1ed956645';
>>>>>>> b108f4e0
class Index extends React.Component{
    state = {
        resource:'BANDWIDTH',
        data:{}
    }
    componentDidMount(){
        //let coder = new utils.AbiCoder();
        window.tronWeb = tronWeb;
    }
<<<<<<< HEAD
=======
    triggerChromeWallet(){
        const res = tronWeb.sendTransactionByWallet({to:'TZ3SmkD8qJK3VY8AnqN9XFiYuspEP3cwB5',amount:0.1},function(result){
            console.log('cbk',result);
        })
        this.setState({
            data:res
        })
    }

>>>>>>> b108f4e0
    async toBigNumber(){
        let str = '200000000000000000000001';
        let bigNumber = tronWeb.toBigNumber(str);
        console.log(bigNumber.toNumber(),'2.0000000000000002e+23')
        let value = bigNumber.toString(10);
        this.setState({
            data:value
        })

    }
    async getBalance(){
        const res = await tronWeb.getBalance(this.account.value);
        this.setState({
            data:res
        })
    }
    async getBlock(){
        const res = await tronWeb.getBlock(this.idOrHeight.value);
        this.setState({
            data:res
        })
    } 
    async getBlockTransactionCount(){
        const res = await tronWeb.getBlockTransactionCount(this.idOrHeight.value);
        this.setState({
            data:res
        })
    } 
    async getTransaction(){
        const res = await tronWeb.getTransaction(this.transactionId.value);
        this.setState({
            data:res
        })
    }
    //生成私钥和地址并存储到localStorage中
    //该api有泄漏private key的风险，请确保在安全的环境中调用该api
    async generateAddress(){
        const res = await tronWeb.generateAddressOnLine();
        this.setState({
            data:res
        })
    }
    async generateAddressOnClient(){
        const res = await tronWeb.generateAddressOnClient();
        this.setState({
            data:res
        })
    }
    //通过密码创建地址
    async createAddressWithPassWord(){
        const res = await tronWeb.createAddress('123456');
        console.log(res);//{base58checkAddress: "TMip2NnRKhy2Wyf1FjKG1D1yn3F1LLGCDV",value:""4180e8816651790d4d6c187eef09f90b7a19408bb8"
    }
    //转账
    async sendTransaction(e){
        e.preventDefault();
        const from = this.from.value;
        const to = this.to.value;
        const amount =parseInt(this.amount.value);
        const pk = this.pkForTransaction.value;
        const res = await tronWeb.sendTransaction(from,to,amount,pk);
        this.setState({
           data:res
        })
    }
    //1、更新账户名称
    async updateAccount(){
        const res = await tronWeb.updateAccount('wujiaolong1009','TT67rPNwgmpeimvHUMVzFfKsjL9GZ1wGw8');
        this.setState({
            data:res
        })
    }
    //2、Vote for the superrepresentative
    async voteWitnessAccount(){
        const res = await tronWeb.voteWitnessAccount('TBp39yWZhFEG5NdAoFFxepaj2dxCQjNmB9',[{
            vote_address:'TQxyQu5d76MaxsEF4nBf9tFa8s93nSHe8M',
            vote_count:1
        }]);
        this.setState({
            data:res
        })
    }
    //3、发行token
    async createAssetIssue(){
        let options = {
            owner_address:'TBp39yWZhFEG5NdAoFFxepaj2dxCQjNmB9',
            name:'TestTRX',//名称
            abbr:'TTRX',//简称
            total_supply :100,//发行总量
            trx_num:1,// 和 num 的兑换比例
            num:1,
            start_time : 1530894315158,//开始时间
            end_time:1533894312158,//结束时间
            description:'这是一个测试token',//描述
            url:'http://www.baidu.com',//官网地址
            free_asset_net_limit:10000,//免费带宽
            public_free_asset_net_limit:10000,// 每个token用户能使用本token的免费带宽
            frozen_supply:{
                frozen_amount:1,//发行者在发行的时候指定冻结的token
                frozen_days:2 //冻结的天数
            }
        }
        const res = await tronWeb.createToken(options)
        this.setState({
            data:res
        })
    }
    //5、 Apply to be a superrepresentative
    async createWitness(){
        const res = await tronWeb.createWitness('TBp39yWZhFEG5NdAoFFxepaj2dxCQjNmB9','http://www.xxx.com');
        this.setState({
            data:res
        })
    }
    //6、 Transfer token
    async transferAsset(){
        const res = await tronWeb.transferAsset({
            owner_address:'TBp39yWZhFEG5NdAoFFxepaj2dxCQjNmB9',
            to_address:'TRzzMbFDNdFnRgGqKCkqoCuLoHfyRZfuVL',
            asset_name:'ZZZ',
            amount:1
        });
        this.setState({
            data:res
        })
    }
    //7、 Participation in token distribution
    async participateAssetIssue(){
        const res = await tronWeb.transferAsset({
            owner_address:'TBp39yWZhFEG5NdAoFFxepaj2dxCQjNmB9',
            to_address:'TRzzMbFDNdFnRgGqKCkqoCuLoHfyRZfuVL',
            asset_name:'ZZZ',
            amount:1
        });
        this.setState({
            data:res
        })
    }
    // 
    async freezeBalance(){
        const frozen_balance = Number(this.frozen_balance.value);
        const resource = this.state.resource;
        let res = await tronWeb.freezeBalance(tronWeb.defaultAccount,frozen_balance,3,resource);
        this.setState({
            data:res
        })    
    }
    //8、 解冻已经技术冻结期的 TRX
    async unfreezeBalance(){
        let res = await tronWeb.unfreezeBalance('TBp39yWZhFEG5NdAoFFxepaj2dxCQjNmB9');
        this.setState({
            data:res
        })
    }
    //9、解冻已经结束冻结期的 token
    async unfreezeAsset(){
        let res = await tronWeb.unfreezeAsset('TBp39yWZhFEG5NdAoFFxepaj2dxCQjNmB9');
        this.setState({
            data:res
        })
    }
    //10、超级代表提现奖励到balance,每24小时可提现一次
    async withdrawBalance(){
        let res = await tronWeb.withdrawBalance('TBp39yWZhFEG5NdAoFFxepaj2dxCQjNmB9');
        this.setState({
            data:res
        })
    }
    //11、修改token信息
    async updateAsset(){
        const res = await tronWeb.updateAsset({
            owner_address:"TBp39yWZhFEG5NdAoFFxepaj2dxCQjNmB9",
            description: 'test',
            url: 'http://www.baidu.com',
            new_limit : 1000000,
            new_public_limit : 100
        });
        this.setState({
            data:res
        })
    }
    //12、查询api所在机器连接的节点
    async listNodes(){
        let res = await tronWeb.listNodes();
        this.setState({
            data:res
        })
    }
    //13、查询账户发行的token
    async getAssetIssueByAccount(){
        let res = await tronWeb.getAssetIssueByAccount('TRzzMbFDNdFnRgGqKCkqoCuLoHfyRZfuVL');
        this.setState({
            data:res
        })
    }
    //14、根据名称查询token
    async getAssetIssueByName(){
        let res = await tronWeb.getAssetIssueByName('ZZZ');
        this.setState({
            data:res
        })
    }
    //15、查询最新块
    async blockNumber(){
        let res = await tronWeb.blockNumber();
        this.setState({
            data:res
        })
    }
    //16、通过高度查询块
    async getBlockByNum(){
        let res = await tronWeb.getBlockByNum(869015);
        this.setState({
            data:res
        })
    }
    //17、通过id查询块
    async getBlockById(){
        let res = await tronWeb.getBlockById('00000000000d429759175a43cb3e112d0761ecabf06ef0c253affe1420977651');
        this.setState({
            data:res
        })
    }
    //18、按照范围查询块
    async getBlockByLimitNext(){
        let res = await tronWeb.getBlockByLimitNext(869010,869015);
        this.setState({
            data:res
        })
    }
    //19、﻿查询最新的几个块
    async getBlockByLatestNum(){
        let res = await tronWeb.getBlockByLatestNum(5);
        this.setState({
            data:res
        })
    }

    //20、通过ID查询交易
    async getTransactionById(){
        let res = await tronWeb.getTransactionById('0689352aff84a0ff3691502bca94b1ded40abb4aa8806b313acb59a34cf10c22')
        this.setState({
            data:res
        })
    }
    //21、查询所有超级代表列表
    async listWitNesses(){
        let res = await tronWeb.listWitNesses();
        this.setState({
            data:res
        })
    }
    //22、查询所有token列表
    async getAssetIssueList(){
        let res = await tronWeb.getAssetIssueList();
        this.setState({
            data:res
        })
    }
    //23、分页查询token列表
    async getPaginateDassetIssueList(){
        let res = await tronWeb.getPaginateDassetIssueList(1,10);
        this.setState({
            data:res
        })
    }
    //24、统计所有交易总数
    async totalTransaction(){
        let res = await tronWeb.getTransactionCount();
        this.setState({
            data:res
        })
    }
    //25、获取下次统计投票时间
    async getNextMaintenanceTime(){
        let res = await tronWeb.getNextMainteNanceTime();
        this.setState({
            data:res
        })
    }
    //26、检查地址是否正确
    async validateAddress(){
        let res = await tronWeb.validateAddress('TZ3SmkD8qJK3VY8AnqN9XFiYuspEP3cwB5');
        this.setState({
            data:res
        })
    }
    //27、部署合约
    async deployContract(event){
        event.preventDefault();
        let myContract = tronWeb.contract(JSON.parse(this.abi.value));
        //部署合约
        let contractInstance = await myContract.new({
            from:this.owner_address.value,
            data:this.byteCode.value,
            fee_limit:this.fee_limit.value,
            call_value:this.call_value.value,
            consume_user_resource_percent:this.consume_user_resource_percent.value
        },this.pk.value)
        this.setState({
            data:contractInstance
        })
    }
    //28、查询合约
    async getContract(){
        let res = await tronWeb.getContract(this.contract_address.value);
        this.setState({
            data:res
        })
    }
    //29、调用合约
    async triggerContract(){
        let abi = [{"constant":false,"inputs":[{"name":"number","type":"uint256"}],"name":"fibonacciNotify","outputs":[{"name":"result","type":"uint256"}],"payable":false,"stateMutability":"nonpayable","type":"function"},{"constant":true,"inputs":[{"name":"number","type":"uint256"}],"name":"fibonacci","outputs":[{"name":"result","type":"uint256"}],"payable":false,"stateMutability":"view","type":"function"},{"anonymous":false,"inputs":[{"indexed":false,"name":"input","type":"uint256"},{"indexed":false,"name":"result","type":"uint256"}],"name":"Notify","type":"event"}];
        let myContract = tronWeb.contract(abi);
<<<<<<< HEAD
        let contractAddress = '4122d9a0fff0f6b7371dc94ba26659a79282204b78'
=======
        let contractAddress = '416061e95f6e362efc3170fd50ac22197d9119b09e';
>>>>>>> b108f4e0
        let contractInstance = await myContract.at(contractAddress);
        let { transaction,result,constant_result } = await contractInstance.fibonacciNotify(7,{
<<<<<<< HEAD
            fee_limit:7000000000000,
=======
            fee_limit:7000000,
>>>>>>> b108f4e0
            call_value:0
        });
        if(!constant_result){
            let res = await contractInstance.fibonacciNotify.sendTransaction(transaction,this.pk.value);
            this.setState({
                data:res
            })
            //监听事件
            let myEvent = await contractInstance.Notify();//默认根据合约地址查询，可以输入{eventName:'',blockNum:'',transactionId:''}
             myEvent.watch(function(err,result){
                 let eventResult = '';
                 result.forEach((item)=>{
                     if(item.transaction_id ==transaction.txID){
                         eventResult = item.result;
                         myEvent.stopWatching();
                     }
                 })
                 console.log('eventResult:',eventResult);
             });
           // console.log(eventResult)

        }

    }

    //30、login
    login(){
        let account = tronWeb.login(tronWeb.defaultPk);
        this.setState({
            data:account
        })
    }

    render(){
        const { data } = this.state;
        return (
            <div>
                <div className="box" style={{marginTop:'200px'}}>
                    <h3>工具函数 - Tool function</h3>
                    <div>
                        <input type="button" value="to BigNumber" onClick={()=>this.toBigNumber()}/>
                    </div>
                    <h3>账号、转账 - Account number, transfer</h3>
                    <div>
                        账号 - account number：<input type="text" style={{width:'300px'}} ref={(input)=>this.account =input} defaultValue={tronWeb.defaultAccount}/>
                        <input type="button" onClick={()=>this.getBalance()} value="查询账户余额 - Check account balance" />
                    </div>

                    <div>
                        <input type="button" value="生成私钥地址 - Generate private key address(onLine)" onClick={()=>this.generateAddress()}/>
                        <input type="button" value="生成私钥地址 - Generate private key address(onClient)" onClick={()=>this.generateAddressOnClient()}/>
                        <div>
                            <input type="button" value="验证地址 - Verify address" onClick={()=>this.validateAddress()}/>
                        </div>
                        <input type="button" value="通过密码创建地址 - Create an address with a password" onClick={()=>this.createAddressWithPassWord()}/>

                        <input type="button" value="更新账号名称 - Update account name" onClick={()=>this.updateAccount()}/>
                        <hr/>
                        <form>
                            <p><label>from</label><input type="text" style={{width:'300px'}} ref={(input)=>this.from =input} defaultValue={tronWeb.defaultAccount}/> </p>
                            <p><label>to</label><input type="text" style={{width:'300px'}} ref={(input)=>this.to =input} defaultValue={`TGhepyLuyML5n5jQBTykKqh9od8hQrBDkS`}/> </p>
                            <p><label>amount</label><input type="text" ref={(input)=>this.amount =input}  defaultValue={1000000} /> </p>
                            <p><label>pk</label><input type="text"  style={{width:'500px'}}ref={(input)=>this.pkForTransaction =input} defaultValue={tronWeb.defaultPk} /> </p>
                            <input type="button" onClick={(e)=>this.sendTransaction(e)} value="转账 - Transfer" />
                        </form>
                    </div>
                    <h3>节点查询 - Node query</h3>
                    <div>
                        <input type="button" value="查询API所在机器连接的节点 - Query the node to which the machine where the API is connected" onClick={()=>this.listNodes()}/>
                    </div>
                    <h3>块查询 - Block query</h3>
                    <div>
                        块id或高度 - Block id or height：<input type="text" style={{width:'600px'}} ref={(input)=>this.idOrHeight =input} defaultValue='00000000000005ae07f42776b3bfd8e873feaebf2d743aceb716db5f70cb373b' />
                        <input type="button" onClick={()=>this.getBlock()} value="查询区块 - Query block" />
                        <input type="button" onClick={()=>this.getBlockTransactionCount()} value="查询区块内交易数量 - Query the number of transactions in the block" />
                        <input type="button" value="查询最新块 - Query the latest block" onClick={()=>this.blockNumber()}/>
                    </div>
                    <div>
                        {/*<input type="button" value="通过高度范围查询块 - Query block by height range" onClick={()=>this.getBlockByLimitNext()}/>
                        <input type="button" value="查询最近的几个块 - Query the most recent blocks" onClick={()=>this.getBlockByLatestNum()}/>*/}
                    </div>
                    <h3>交易查询 - Transaction inquiry</h3>
                    <div>
                        交易id - Transaction id：<input type="text" style={{width:'600px'}} ref={(input)=>this.transactionId =input} defaultValue='c523edd7b4b776aa44e4cd4bbdf925cb4eb6d047e27316e1ff919014cc6a9f54'/>
                        <input type="button" value="通过id查询交易记录 - Query transaction records by id" onClick={()=>this.getTransaction()}/>
                        <input type="button" value="统计所有的交易总数 - Count all transactions" onClick={()=>this.totalTransaction()}/>
                    </div>
                    <h3>超级代表 - Super Representative (SR)</h3>
                    <div>
                        <input type="button" value="查询所有超级代表 - Query all SR" onClick={()=>this.listWitNesses()}/>
                        <input type="button" value="获取下次统计投票时间 - Get the next maintenance time" onClick={()=>this.getNextMaintenanceTime()}/>
                        <input type="button" value="申请成为超级代表 - Apply to become a SR" onClick={()=>this.createWitness()}/>
                        <input type="button" value="为超级代表投票 - Vote for the SR" onClick={()=>this.voteWitnessAccount()}/>
                        <input type="button" value="解冻结束冻结期的trx - Unfreeze the trx at the end of the freeze period" onClick={()=>this.unfreezeBalance()}/>
                        <input type="button" value="超级代表提现奖励到balance - SR withdraws the reward to balance" onClick={()=>this.withdrawBalance()}/>
                    </div>
                    <h3>token管理 - Token management</h3>
                    <div>
                        <label>BANDWIDTH:<input defaultChecked ref="resource" name="resource" onChange={()=>{this.setState({resource:'BANDWIDTH'})}} type="radio"  /></label><label>ENERGY:<input ref="resource" name="resource" onChange={()=>{this.setState({resource:'ENERGY'})}} type="radio" /></label><input type="text" defaultValue="1000000" ref={input=>this.frozen_balance = input}  /><input type="button" value="冻结获取资源 - freeze gain resource" onClick={()=>this.freezeBalance()}/>
                    </div>
                    <div>
                        <input type="button" value="查询所有token列表 - Query all token lists" onClick={()=>this.getAssetIssueList()}/>
                        <input type="button" value="分页查询token列表 - Paging query token list" onClick={()=>this.getPaginateDassetIssueList()}/>
                        <input type="button" value="查询某账户发行的token - Query the token issued by an account" onClick={()=>this.getAssetIssueByAccount()}/>
                        <input type="button" value="根据名称查询token - Query token by name" onClick={()=>this.getAssetIssueByName()}/>
                        <input type="button" value="发行token - Issue token" onClick={()=>this.createAssetIssue()} style={{color:'red'}}/>
                        <input type="button" value="转账token - Transfer token" onClick={()=>this.transferAsset()}/>
                        <input type="button" value="修改token - Modify token" onClick={()=>this.updateAsset()}/>
                        <input type="button" value="解冻token - Unfreeze the token" onClick={()=>this.unfreezeAsset()} style={{color:'red'}}/>
                        <input type="button" value="参与token发行 - Participate in token issuance" onClick={()=>this.participateAssetIssue()}/>
                    </div>
                    <h3>智能合约 - Smart contract</h3>
                    <div>
                         <div>
                             <form onSubmit={(e)=>this.deployContract(e)}>
                                 <div>
                                     <label>owner_address：</label>
                                     <input type="text" style={{width:'300px'}} ref={(input)=>this.owner_address=input} defaultValue={tronWeb.defaultAccount}/>
                                 </div>
                                 <div>
                                     <label>pk:</label>
                                     <input type="text" style={{width:'500px'}} ref={(input)=>this.pk = input} defaultValue={tronWeb.defaultPk}/>
                                 </div>
                                 <div>
                                     <label>Abi</label><textarea cols="50" rows="10" placeholder="abi" defaultValue='' ref={(input)=>this.abi = input}></textarea>
                                 </div>
                                 <div>
                                     <label>byteCode</label><textarea  cols="50" rows="10" placeholder='byteCode' defaultValue='' ref={(input)=>this.byteCode = input}></textarea>
                                 </div>

                                 <div>
                                     <label >fee_limit：</label>
                                     <input type="text" ref={(input)=>this.fee_limit=input} defaultValue={Math.pow(10,10)}/>
                                 </div>
                                 <div>
                                     <label >call_value：</label>
                                     <input type="text" ref={(input)=>this.call_value=input} defaultValue={0}/>
                                 </div>
                                 <div>
<<<<<<< HEAD
                                     <label>consume_user_resource_percent:</label>
                                     <input type="number" ref={(input)=>this.consume_user_resource_percent=input} defaultValue={0}/>
=======
                                     <label >consume_user_resource_percent：</label>
                                     <input type="text" ref={(input)=>this.consume_user_resource_percent=input} defaultValue={0}/>
>>>>>>> b108f4e0
                                 </div>
                                 <div>
                                     <input type="submit" value="部署合约 - Deploy contract"/>
                                 </div>
                             </form>
                             <hr/>
                         </div>
                        <div>
                            <label >查询合约地址 - Query contract address：</label>
                            <input type="text" style={{width:'300px'}} ref={(input)=>this.contract_address=input} defaultValue={``}/>
                            <input type="button" value="查询合约 - Query contract" onClick={()=>this.getContract()}/>
                        </div>
                        <div>
                            <input type="button" value="调用合约 - Call contract" onClick={()=>{this.triggerContract()}}/>
                        </div>
                        <div>
                            <input type="button" value="登录 - login" onClick={()=>this.login()}/>
                        </div>


                    </div>
                </div>

                <div style={{position:'fixed',left:0,top:0}}>
                    <textarea cols="100" rows="10"  value={stringify(data)} onChange={()=>{}}></textarea>
                </div>
                <style jsx>{`
                    label{
                        display:inline-block;
                        width:150px;
                    }

                `}
                </style>

            </div>

        )
    }
}
export default Index<|MERGE_RESOLUTION|>--- conflicted
+++ resolved
@@ -2,12 +2,6 @@
 import TronWeb from '../../src/index'
 import stringify from 'json-stringify-pretty-compact'
 import {utils} from 'ethers'
-<<<<<<< HEAD
-let tronWeb = new TronWeb('http://testapi.trondapps.org');
-tronWeb.setEventServer('http://testevent.trondapps.org');
-tronWeb.defaultAccount = 'TPL66VK2gCXNCD7EJg9pgJRfqcRazjhUZY';
-tronWeb.defaultPk='da146374a75310b9666e834ee4ad0866d6f4035967bfc76217c5a495fff9f0d0';
-=======
 //let tronWeb = new TronWeb('http://52.44.75.99:8090');
 //tronWeb.setEventServer('http://52.44.75.99:18889');
 //tronWeb.defaultAccount = 'TPL66VK2gCXNCD7EJg9pgJRfqcRazjhUZY';
@@ -16,18 +10,15 @@
 tronWeb.setEventServer('http://testevent.trondapps.org');
 tronWeb.defaultAccount = 'TWsm8HtU2A5eEzoT8ev8yaoFjHsXLLrckb';
 tronWeb.defaultPk='8ef7dd1a81d4ef2b538daae0c20e37f4edb3fd1338aff91b03e2b8b1ed956645';
->>>>>>> b108f4e0
 class Index extends React.Component{
     state = {
         resource:'BANDWIDTH',
         data:{}
     }
     componentDidMount(){
-        //let coder = new utils.AbiCoder();
+        let coder = new utils.AbiCoder();
         window.tronWeb = tronWeb;
     }
-<<<<<<< HEAD
-=======
     triggerChromeWallet(){
         const res = tronWeb.sendTransactionByWallet({to:'TZ3SmkD8qJK3VY8AnqN9XFiYuspEP3cwB5',amount:0.1},function(result){
             console.log('cbk',result);
@@ -37,7 +28,6 @@
         })
     }
 
->>>>>>> b108f4e0
     async toBigNumber(){
         let str = '200000000000000000000001';
         let bigNumber = tronWeb.toBigNumber(str);
@@ -352,18 +342,10 @@
     async triggerContract(){
         let abi = [{"constant":false,"inputs":[{"name":"number","type":"uint256"}],"name":"fibonacciNotify","outputs":[{"name":"result","type":"uint256"}],"payable":false,"stateMutability":"nonpayable","type":"function"},{"constant":true,"inputs":[{"name":"number","type":"uint256"}],"name":"fibonacci","outputs":[{"name":"result","type":"uint256"}],"payable":false,"stateMutability":"view","type":"function"},{"anonymous":false,"inputs":[{"indexed":false,"name":"input","type":"uint256"},{"indexed":false,"name":"result","type":"uint256"}],"name":"Notify","type":"event"}];
         let myContract = tronWeb.contract(abi);
-<<<<<<< HEAD
-        let contractAddress = '4122d9a0fff0f6b7371dc94ba26659a79282204b78'
-=======
         let contractAddress = '416061e95f6e362efc3170fd50ac22197d9119b09e';
->>>>>>> b108f4e0
         let contractInstance = await myContract.at(contractAddress);
         let { transaction,result,constant_result } = await contractInstance.fibonacciNotify(7,{
-<<<<<<< HEAD
-            fee_limit:7000000000000,
-=======
             fee_limit:7000000,
->>>>>>> b108f4e0
             call_value:0
         });
         if(!constant_result){
@@ -411,7 +393,9 @@
                         账号 - account number：<input type="text" style={{width:'300px'}} ref={(input)=>this.account =input} defaultValue={tronWeb.defaultAccount}/>
                         <input type="button" onClick={()=>this.getBalance()} value="查询账户余额 - Check account balance" />
                     </div>
-
+                    <div>
+                        <input type="button" value="triggerWallet" onClick={()=>this.triggerChromeWallet()}/>
+                    </div>
                     <div>
                         <input type="button" value="生成私钥地址 - Generate private key address(onLine)" onClick={()=>this.generateAddress()}/>
                         <input type="button" value="生成私钥地址 - Generate private key address(onClient)" onClick={()=>this.generateAddressOnClient()}/>
@@ -503,13 +487,8 @@
                                      <input type="text" ref={(input)=>this.call_value=input} defaultValue={0}/>
                                  </div>
                                  <div>
-<<<<<<< HEAD
-                                     <label>consume_user_resource_percent:</label>
-                                     <input type="number" ref={(input)=>this.consume_user_resource_percent=input} defaultValue={0}/>
-=======
                                      <label >consume_user_resource_percent：</label>
                                      <input type="text" ref={(input)=>this.consume_user_resource_percent=input} defaultValue={0}/>
->>>>>>> b108f4e0
                                  </div>
                                  <div>
                                      <input type="submit" value="部署合约 - Deploy contract"/>
@@ -537,6 +516,7 @@
                     <textarea cols="100" rows="10"  value={stringify(data)} onChange={()=>{}}></textarea>
                 </div>
                 <style jsx>{`
+
                     label{
                         display:inline-block;
                         width:150px;
