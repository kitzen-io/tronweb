--- conflicted
+++ resolved
@@ -1,5 +1,4 @@
 const webpack = require("webpack");
-const externals = require('webpack-node-externals');
 
 const puppeteer = require('puppeteer');
 process.env.CHROME_BIN = puppeteer.executablePath();
@@ -9,8 +8,6 @@
     '@babel/plugin-proposal-class-properties',
     '@babel/plugin-transform-runtime',
     'transform-object-rest-spread',
-    // "transform-optional-catch-binding",
-    // "transform-es2015-modules-commonjs",
     "source-map-support"
 ];
 
@@ -49,7 +46,6 @@
         },
 
         webpack: {
-<<<<<<< HEAD
 
             output: {
                 libraryTarget: 'umd',
@@ -81,43 +77,6 @@
                         },
                     }
                 ]
-                // ,
-                // enforce: 'post',
-                // }],
-=======
-            // webpack configuration
-            output: {
-                libraryTarget: 'umd',
-                libraryExport: 'default',
-                // umdNamedDefine: true
-            },
-            devtool: 'inline-source-map',
-            module: {
-                rules: [{
-                    test: /\.js/,
-                    exclude: /(test|node_modules|bower_components)/,
-                    loader: 'istanbul-instrumenter-loader',
-                    options: {
-                        esModules: true,
-                        presets: [
-                            ['@babel/env', {
-                                targets: {
-                                    browsers: [
-                                        '>0.25%',
-                                        'not dead'
-                                    ]
-                                }
-                            }]
-                        ],
-                        plugins: [
-                            ...basePlugins
-                        ]
-                    },
-                    enforce: 'post',
-
-                }],
-
->>>>>>> 3ddbdc10
             },
             resolve: {
                 modules: [
@@ -126,18 +85,11 @@
                 ],
             },
             mode: process.env.NODE_ENV || 'development',
-            // externals: [externals()],
-<<<<<<< HEAD
             target: 'web'
-=======
-            target: 'node'
->>>>>>> 3ddbdc10
         },
 
         webpackMiddleware: {
-            // webpack-dev-middleware configuration
             noInfo: true
-            // stats: 'errors-only'
         },
 
         plugins: [
