<h1 align="center">
  <img align="center" src="https://raw.githubusercontent.com/tron-us/tronweb/master/assets/TronWeb-logo.png" width="400"/>
</h1>

<p align="center">
  <a href="https://discord.gg/FgvVFQgdCW">
    <img src="https://img.shields.io/badge/chat-on%20discord-brightgreen.svg">
  </a>

  <a href="https://github.com/tronprotocol/tronweb/issues">
    <img src="https://img.shields.io/github/issues/tron-us/tronweb.svg">
  </a>

  <a href="https://github.com/tronprotocol/tronweb/pulls">
    <img src="https://img.shields.io/github/issues-pr/tron-us/tronweb.svg">
  </a>

  <a href="https://github.com/tronprotocol/tronweb/graphs/contributors">
    <img src="https://img.shields.io/github/contributors/tron-us/tronweb.svg">
  </a>

  <a href="LICENSE">
    <img src="https://img.shields.io/github/license/tron-us/tronweb.svg">
  </a>
</p>

## What is TronWeb?

<<<<<<< HEAD
__[Tron Web - Developer Document](https://developers.tron.network/reference/tronweb-object)__
=======
__[Tron Web - Developer Document](https://developers.tron.network/docs/tronweb-1)__
>>>>>>> e995911b

TronWeb aims to deliver a unified, seamless development experience influenced by Ethereum's [Web3](https://github.com/ethereum/web3.js/) implementation. We have taken the core ideas and expanded upon it to unlock the functionality of TRON's unique feature set along with offering new tools for integrating DApps in the browser, Node.js and IoT devices.

## Compatibility
- Version built for Node.js v6 and above
- Version built for browsers with more than 0.25% market share

You can access either version specifically from the [dist](dist) folder.

TronWeb is also compatible with frontend frameworks such as:
- Angular
- React
- Vue.

You can also ship TronWeb in a Chrome extension.

## Installation

### Node.js
```bash
npm install tronweb
```
or
```bash
yarn add tronweb
```

### Browser
First, don't use the release section of this repo, it has not updated in a long time.

Then easiest way to use TronWeb in a browser is to install it as above and copy the dist file to your working folder. For example:
```
cp node_modules/tronweb/dist/TronWeb.js ./js/tronweb.js
```
so that you can call it in your HTML page as
```
<script src="./js/tronweb.js"><script>
```

## Testnet

Shasta is the official Tron testnet. To use it use the following endpoint:
```
https://api.shasta.trongrid.io
```
Get some Shasta TRX at https://www.trongrid.io/shasta and play with it.
Anything you do should be explorable on https://shasta.tronscan.org

## Your local private network for heavy testing

You can set up your own private network, running Tron Quickstart. To do it you must [install Docker](https://docs.docker.com/install/) and, when ready, run a command like

```bash
docker run -it --rm \
  -p 9090:9090 \
  -e "defaultBalance=100000" \
  -e "showQueryString=true" \
  -e "showBody=true" \
  -e "formatJson=true" \
  --name tron \
  trontools/quickstart
```

[More details about Tron Quickstart on GitHub](https://github.com/tron-us/docker-tron-quickstart)

## Creating an Instance

First off, in your javascript file, define TronWeb:

```js
const TronWeb = require('tronweb')
```

When you instantiate TronWeb you can define

* fullNode
* solidityNode
* eventServer
* privateKey

you can also set a

* fullHost

which works as a jolly. If you do so, though, the more precise specification has priority.
Supposing you are using a server which provides everything, like TronGrid, you can instantiate TronWeb as:

```js
const tronWeb = new TronWeb({
    fullHost: 'https://api.trongrid.io',
    headers: { "TRON-PRO-API-KEY": 'your api key' },
    privateKey: 'your private key'
})
```

For retro-compatibility, though, you can continue to use the old approach, where any parameter is passed separately:
```js
const tronWeb = new TronWeb(fullNode, solidityNode, eventServer, privateKey)
tronWeb.setHeader({ "TRON-PRO-API-KEY": 'your api key' });
```

If you are, for example, using a server as full and solidity node, and another server for the events, you can set it as:

```js
const tronWeb = new TronWeb({
    fullHost: 'https://api.trongrid.io',
    eventServer: 'https://api.someotherevent.io',
    privateKey: 'your private key'
  }
)
```

If you are using different servers for anything, you can do
```js
const tronWeb = new TronWeb({
    fullNode: 'https://some-node.tld',
    solidityNode: 'https://some-other-node.tld',
    eventServer: 'https://some-event-server.tld',
    privateKey: 'your private key'
  }
)
```

## A full example

The better way to understand how to work with TronWeb is go to the demo directory in this repository.

If you'd like to connect with tronlink app and chrome extention and develop a dapp on tron, you could run the demo in path demo/tron-dapp-react-demo.

If you'd like to develop only with tronweb dependency, you could run the demo in path demo/tronweb-demo.

## Contributions

In order to contribute you can

* fork this repo and clone it locally
* install the dependencies — `npm i`
* do your changes to the code
* build the TronWeb dist files — `npm run build`
* run a local private network using Tron Quickstart
* run the tests — `npm test:node`
* push your changes and open a pull request

## Recent History

__4.2.0__
- Add the name key when the `call()` and `send()` methods has only one return value
- Optimize the `TriggerConstantContract()` method
- Update `axios` to version 0.26.1
- Update `karma` to version 6.3.17
- Update `puppeteer` to version 13.5.1

__4.1.0__
- Add `encodeParamsV2ByABI` and `decodeParamsV2ByABI` functions in `tronWeb.utils.abi` lib
- Support abi v2 for `triggerSmartContract`, `createSmartContract`, `call` and `send` methods
- Update `validator` to version 13.7.0
- Update `axios` to version 0.24.0
- Update discord group link

__4.0.1__
- Set _isConstant as true for call method
- Ignore max feeLimit check
- Change git repository url

__4.0.0__
- Support `broadcastHex` method
- Ignore fullnode version check when calling `createToken` method
- Update dependencies version
- Add strict mode for `pkToAddress` method

__3.2.7__
- Add options `rawParameter` that format of the parameters method and args when creating or triggering a contract
- Update `elliptic` to the latest version 6.5.4
- Update `validator` to the latest version 13.6.0

__3.2.6__
- Add setHeader function

__3.2.5__
- Set feeLimit max value as 5000 TRX

__3.2.4__
- Set feeLimit default value as 150 TRX

__3.2.3__
- Support triggerSmartContract function with empty character functionSelector and empty array parameters
- The triggerSmartContract function Support for anonymous contract parameter incoming

__3.2.2__
- Set feeLimit default value as 40 TRX
- The `createToken` method supports 0 in its precision

__3.1.0__
- Update `elliptic` to the latest version 6.5.3
- Update `ethers` to the latest version 5.0.8
- Fix `loadAbi()`

__3.0.0__
- Support sidechain for SunNetwork
- Set feeLimit default value as 20 TRX

__2.10.2__
- Support toHex function with a space and empty character as parameter
- The sign function supports visible as true.
- Fix delete the private key in test files
- Fix start method returned from watch is undefined #45

__2.10.1__
* Fix `trx.listExchangesPaginated`

__2.10.0__
* Fix `trx.getTokenListByName`

__2.9.0__
* Support smart contracts with function that requires an array of addresses as a parameter, included the constructor during the deployment

__2.8.1__
* Add options `keepTxID` to show also the txID when triggering a contract with `shouldPollResponse`

__2.8.0__
* Improve in the plugin architecture allows someone to implement a full lib at the same level of Trx and TransactionBuilder

__2.7.4__
* Fix bugs of trx.getBrokerage and trx.getReward function

__2.7.3__
* Support new apis related to Java-Tron 3.6.5
* Original withdrawBlockRewards method support to withdraw user's reward

__2.6.8__
* Support extension of transaction expiration
* Allow to add data to the transaction
* Many minor changes and fixes

__2.6.3__
* Support get unconfirmed transaction function

__2.6.0__
* Support trigger constant contract, clear abi and add account by id
* Add permission id option in functions related to creating transaction
* Support multi-sign without permission id

__2.5.6__
* Reverse PR #6

__2.5.5__
* Ignore `receiverAddress` during `freezeBalance` and `unfreezeBalance` if it is equal to the owner address

__2.5.4__
* Adds cache in Trx to cache Contracts locally and make the process more efficient

__2.5.2__
* Adds static methods `Trx.signString` and `Trx.verifySignature

__2.5.0__
* Allows freeBandwidth, freeBandwidthLimit, frozenAmount and frozenDuration to be zero

__2.3.7__
* Get rid of jssha to reduce the size of the package a little bit.

__2.3.6__
* Supports `/wallet/getapprovedlist` and `/wallet/getsignweight` JavaTron API.
* Adds test for multi-sign workflow.

__2.3.5__
* Fixes a typo in `#event.getEventsByContractAddress` naming.

__2.3.4__
* Adds options to `#plugin.register` to pass parameters to `pluginInterface`.

__2.3.3__
* Adds filters during event watching.

__2.3.2__
* Removes mixed approach instantiating tronWeb. Before you could pass the servers as an object, and the privateKey as a separate parameter. Now, you pass them either in the options object or in the params.

__2.3.1__
* Adds support for not-tld domain, like http://localhost
* Improve the new format, allow passing the privateKey as a property in the option object

__2.3.0__
* Introduces new format to instantiate tronWeb, passing an options object instead that `fullNode`, `solidityNode` and `eventServer` as separate params
* Fixes bug in `_watch` which causes a continuous update of the `since` parameter

## Licence

TronWeb is distributed under a MIT licence.


-----

For more historic data, check the original repo at
[https://github.com/tronprotocol/tron-web](https://github.com/tronprotocol/tron-web)<|MERGE_RESOLUTION|>--- conflicted
+++ resolved
@@ -26,11 +26,7 @@
 
 ## What is TronWeb?
 
-<<<<<<< HEAD
-__[Tron Web - Developer Document](https://developers.tron.network/reference/tronweb-object)__
-=======
 __[Tron Web - Developer Document](https://developers.tron.network/docs/tronweb-1)__
->>>>>>> e995911b
 
 TronWeb aims to deliver a unified, seamless development experience influenced by Ethereum's [Web3](https://github.com/ethereum/web3.js/) implementation. We have taken the core ideas and expanded upon it to unlock the functionality of TRON's unique feature set along with offering new tools for integrating DApps in the browser, Node.js and IoT devices.
 
