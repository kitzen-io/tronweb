const {execSync} = require('child_process');

const branch = execSync('git name-rev --name-only HEAD').toString().split('\n')[0];
let unpushed;

try {
    unpushed = execSync(`git log origin/${ branch }..${ branch } --name-status`).toString().split('\n');
} catch(ex) {
    // the branch hasn't ever been pushed
    unpushed = execSync(`git log HEAD...origin --name-status`).toString().split('\n');
}

const isSourceChanged = unpushed.some(logLine => logLine.includes('src/'));
const isDistTracked = isSourceChanged ? unpushed.some(logLine => logLine.includes('dist/TronWeb.js')) : true;

<<<<<<< HEAD
if (!isDistTracked) {
    console.log('Please run yarn build -p');
=======
if(!isDistTracked) {
    console.log('Please run: yarn build');
>>>>>>> 383fdc67
    process.exit(1);
}

try {
<<<<<<< HEAD
    execSync('npm run test:node');
} catch (ex) {
    if (ex.stdout)
=======
    execSync('yarn test:node');
} catch(ex) {
    if(ex.stdout)
>>>>>>> 383fdc67
        console.log(ex.stdout.toString());

    console.log('Tests have failed. Please verify tests are passing before pushing');
    process.exit(1);
}
<|MERGE_RESOLUTION|>--- conflicted
+++ resolved
@@ -13,26 +13,15 @@
 const isSourceChanged = unpushed.some(logLine => logLine.includes('src/'));
 const isDistTracked = isSourceChanged ? unpushed.some(logLine => logLine.includes('dist/TronWeb.js')) : true;
 
-<<<<<<< HEAD
-if (!isDistTracked) {
-    console.log('Please run yarn build -p');
-=======
 if(!isDistTracked) {
     console.log('Please run: yarn build');
->>>>>>> 383fdc67
     process.exit(1);
 }
 
 try {
-<<<<<<< HEAD
-    execSync('npm run test:node');
-} catch (ex) {
-    if (ex.stdout)
-=======
     execSync('yarn test:node');
 } catch(ex) {
     if(ex.stdout)
->>>>>>> 383fdc67
         console.log(ex.stdout.toString());
 
     console.log('Tests have failed. Please verify tests are passing before pushing');
