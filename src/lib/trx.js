import TronWeb from 'index';
import utils from 'utils';
import * as Ethers from 'ethers';

const TRX_MESSAGE_HEADER = '\x19TRON Signed Message:\n32';
const ETH_MESSAGE_HEADER = '\x19Ethereum Signed Message:\n32';

export default class Trx {
    constructor(tronWeb = false) {
        if(!tronWeb || !tronWeb instanceof TronWeb)
            throw new Error('Expected instance of TronWeb');

        this.tronWeb = tronWeb;
        this.injectPromise = utils.promiseInjector(this);
    }

    parseToken(token) {
        return {
            ...token,
            name: this.tronWeb.toUtf8(token.name),
            abbr: token.abbr && this.tronWeb.toUtf8(token.abbr),
            description: token.description && this.tronWeb.toUtf8(token.description),
            url: token.url && this.tronWeb.toUtf8(token.url)
        };
    }

    getCurrentBlock(callback = false) {
        if(!callback)
            return this.injectPromise(this.getCurrentBlock);

        this.tronWeb.fullNode.request('wallet/getnowblock').then(block => {
            callback(null, block);
        }).catch(err => callback(err));
    }

    getBlock(block = this.tronWeb.defaultBlock, callback = false) {
        if(utils.isFunction(block)) {
            callback = block;
            block = this.tronWeb.defaultBlock;            
        }

        if(!callback)
            return this.injectPromise(this.getBlock, block);

        if(block === false)
            return callback('No block identifier provided');

        if(block == 'earliest')
            block = 0;

        if(block == 'latest')
            return this.getCurrentBlock(callback);

        if(isNaN(block) && utils.isHex(block))
            return this.getBlockByHash(block, callback);

        this.getBlockByNumber(block, callback);
    }

    getBlockByHash(blockHash, callback = false) {
        if(!callback)
            return this.injectPromise(this.getBlockByHash, blockHash);

        this.tronWeb.fullNode.request('wallet/getblockbyid', { 
            value: blockHash 
        }, 'post').then(block => {
            if(!Object.keys(block).length)
                return callback('Block not found');

            callback(null, block);
        }).catch(err => callback(err));
    }

    getBlockByNumber(blockID, callback = false) {
        if(!callback)
            return this.injectPromise(this.getBlockByNumber, blockID);

        if(!utils.isInteger(blockID) || blockID < 0)
            return callback('Invalid block number provided');

        this.tronWeb.fullNode.request('wallet/getblockbynum', { 
            num: parseInt(blockID) 
        }, 'post').then(block => {
            if(!Object.keys(block).length)
                return callback('Block not found');

            callback(null, block);
        }).catch(err => callback(err));
    }

    getBlockTransactionCount(block = this.tronWeb.defaultBlock, callback = false) {
        if(utils.isFunction(block)) {
            callback = block;
            block = this.tronWeb.defaultBlock;            
        }

        if(!callback)
            return this.injectPromise(this.getBlockTransactionCount, block);

        this.getBlock(block).then(({ transactions = [] }) => {
            callback(null, transactions.length);
        }).catch(err => callback(err));
    }

    getTransactionFromBlock(block = this.tronWeb.defaultBlock, index = 0, callback = false) {
        if(utils.isFunction(index)) {
            callback = index;
            index = 0;
        }
        
        if(utils.isFunction(block)) {
            callback = block;
            block = this.tronWeb.defaultBlock;            
        }

        if(!callback)
            return this.injectPromise(this.getTransactionFromBlock, block, index);

        if(!utils.isInteger(index) || index < 0)
            return callback('Invalid transaction index provided');

        this.getBlock(block).then(({ transactions = false }) => {
            if(!transactions || transactions.length < index)
                return callback('Transaction not found in block');

            callback(null, transactions[index]);
        }).catch(err => callback(err));
    }

    getTransaction(transactionID, callback = false) {
        if(!callback)
            return this.injectPromise(this.getTransaction, transactionID);

        this.tronWeb.fullNode.request('wallet/gettransactionbyid', { 
            value: transactionID 
        }, 'post').then(transaction => {
            if(!Object.keys(transaction).length)
                return callback('Transaction not found');
                
            callback(null, transaction);
        }).catch(err => callback(err));
    }

    getConfirmedTransaction(transactionID, callback = false) {
        if(!callback)
            return this.injectPromise(this.getConfirmedTransaction, transactionID);

        this.tronWeb.solidityNode.request('walletsolidity/gettransactionbyid', {
            value: transactionID
        }, 'post').then(transaction => {
            if(!Object.keys(transaction).length)
                return callback('Transaction not found');

            callback(null, transaction);
        }).catch(err => callback(err));
    }

    getTransactionInfo(transactionID, callback = false) {
        if(!callback)
            return this.injectPromise(this.getTransactionInfo, transactionID);

        this.tronWeb.solidityNode.request('walletsolidity/gettransactioninfobyid', { 
            value: transactionID 
        }, 'post').then(transaction => {
            callback(null, transaction);
        }).catch(err => callback(err));
    }

    getTransactionsToAddress(address = this.tronWeb.defaultAddress.hex, limit = 30, offset = 0, callback = false) {
        if(utils.isFunction(offset)) {
            callback = offset;
            offset = 0;            
        }

        if(utils.isFunction(limit)) {
            callback = limit;
            limit = 30;          
        }

        if(!callback)
            return this.injectPromise(this.getTransactionsToAddress, address, limit, offset);

        address = this.tronWeb.address.toHex(address);

        return this.getTransactionsRelated(address, 'to', limit, offset, callback);
    }

    getTransactionsFromAddress(address = this.tronWeb.defaultAddress.hex, limit = 30, offset = 0, callback = false) {
        if(utils.isFunction(offset)) {
            callback = offset;
            offset = 0;            
        }

        if(utils.isFunction(limit)) {
            callback = limit;
            limit = 30;           
        }

        if(!callback)
            return this.injectPromise(this.getTransactionsFromAddress, address, limit, offset);

        address = this.tronWeb.address.toHex(address);

        return this.getTransactionsRelated(address, 'from', limit, offset, callback);
    }

    async getTransactionsRelated(address = this.tronWeb.defaultAddress.hex, direction = 'all', limit = 30, offset = 0, callback = false) {
        if(utils.isFunction(offset)) {
            callback = offset;
            offset = 0;            
        }

        if(utils.isFunction(limit)) {
            callback = limit;
            limit = 30;         
        }

        if(utils.isFunction(direction)) {
            callback = direction;
            direction = 'all';
        }

        if(utils.isFunction(address)) {
            callback = address;
            address = this.tronWeb.defaultAddress.hex;
        }

        if(!callback)
            return this.injectPromise(this.getTransactionsRelated, address, direction, limit, offset);

        if(![ 'to', 'from', 'all' ].includes(direction))
            return callback('Invalid direction provided: Expected "to", "from" or "all"');
        
        if(direction == 'all') {
            try {
                const [from, to] = await Promise.all([
                    this.getTransactionsRelated(address, 'from', limit, offset),
                    this.getTransactionsRelated(address, 'to', limit, offset)
                ])

                return callback(null, [
                    ...from.map(tx => (tx.direction = 'from', tx)),
                    ...to.map(tx => (tx.direction = 'to', tx))
                ].sort((a, b) => b.raw_data.timestamp - a.raw_data.timestamp));
            } catch(ex) {
                return callback(ex);
            }
        }

        if(!this.tronWeb.isAddress(address))
            return callback('Invalid address provided');

        if(!utils.isInteger(limit) || limit < 0 || (offset && limit < 1))
            return callback('Invalid limit provided');

        if(!utils.isInteger(offset) || offset < 0)
            return callback('Invalid offset provided');

        address = this.tronWeb.address.toHex(address);

        this.tronWeb.solidityNode.request(`walletextension/gettransactions${direction}this`, {
            account: {
                address
            },
            offset,
            limit
        }, 'post').then(({ transaction }) => {
            callback(null, transaction);
        }).catch(err => callback(err));
    }

    getAccount(address = this.tronWeb.defaultAddress.hex, callback = false) {
        if(utils.isFunction(address)) {
            callback = address;
            address = this.tronWeb.defaultAddress.hex;            
        }

        if(!callback)
            return this.injectPromise(this.getAccount, address);

        if(!this.tronWeb.isAddress(address))
            return callback('Invalid address provided');

        address = this.tronWeb.address.toHex(address);

        this.tronWeb.solidityNode.request('walletsolidity/getaccount', {
            address
        }, 'post').then(account => {
            callback(null, account);
        }).catch(err => callback(err));
    }

    getBalance(address = this.tronWeb.defaultAddress.hex, callback = false) {
        if(utils.isFunction(address)) {
            callback = address;
            address = this.tronWeb.defaultAddress.hex;            
        }

        if(!callback)
            return this.injectPromise(this.getBalance, address);

        this.getAccount(address).then(({ balance = 0 }) => {
            callback(null, balance);
        }).catch(err => callback(err));
    }

    getUnconfirmedAccount(address = this.tronWeb.defaultAddress.hex, callback = false) {
        if(utils.isFunction(address)) {
            callback = address;
            address = this.tronWeb.defaultAddress.hex;
        }

        if(!callback)
            return this.injectPromise(this.getUnconfirmedAccount, address);

        if(!this.tronWeb.isAddress(address))
            return callback('Invalid address provided');

        address = this.tronWeb.address.toHex(address);

        this.tronWeb.fullNode.request('wallet/getaccount', {
            address
        }, 'post').then(account => {
            callback(null, account);
        }).catch(err => callback(err));
    }

    getUnconfirmedBalance(address = this.tronWeb.defaultAddress.hex, callback = false) {
        if(utils.isFunction(address)) {
            callback = address;
            address = this.tronWeb.defaultAddress.hex;
        }

        if(!callback)
            return this.injectPromise(this.getUnconfirmedBalance, address);

        this.getUnconfirmedAccount(address).then(({ balance = 0 }) => {
            callback(null, balance);
        }).catch(err => callback(err));
    }

    getBandwidth(address = this.tronWeb.defaultAddress.hex, callback = false) {
        if(utils.isFunction(address)) {
            callback = address;
            address = this.tronWeb.defaultAddress.hex;            
        }

        if(!callback)
            return this.injectPromise(this.getBandwidth, address);

        if(!this.tronWeb.isAddress(address))
            return callback('Invalid address provided');

        address = this.tronWeb.address.toHex(address);

        this.tronWeb.fullNode.request('wallet/getaccountnet', {
            address
        }, 'post').then(({ freeNetUsed = 0, freeNetLimit = 0, NetUsed = 0, NetLimit = 0 }) => {
            callback(null, (freeNetLimit - freeNetUsed) + (NetLimit - NetUsed));
        }).catch(err => callback(err));
    }

    getTokensIssuedByAddress(address = this.tronWeb.defaultAddress.hex, callback = false) {
        if(utils.isFunction(address)) {
            callback = address;
            address = this.tronWeb.defaultAddress.hex;            
        }

        if(!callback)
            return this.injectPromise(this.getTokensIssuedByAddress, address);

        if(!this.tronWeb.isAddress(address))
            return callback('Invalid address provided');

        address = this.tronWeb.address.toHex(address);

        this.tronWeb.fullNode.request('wallet/getassetissuebyaccount', {
            address
        }, 'post').then(({ assetIssue = false }) => {
            if(!assetIssue)
                return callback(null, {});

            const tokens = assetIssue.map(token => {
                return this.parseToken(token);
            }).reduce((tokens, token) => {
                return tokens[token.name] = token, tokens;
            }, {});

            callback(null, tokens);
        }).catch(err => callback(err));
    }

    getTokenFromID(tokenID = false, callback = false) {
        if(!callback)
            return this.injectPromise(this.getTokenFromID, tokenID);

        if(!utils.isString(tokenID) || !tokenID.length)
            return callback('Invalid token ID provided');

        this.tronWeb.fullNode.request('wallet/getassetissuebyname', {
            value: this.tronWeb.fromUtf8(tokenID)
        }, 'post').then(token => {
            if(!token.name)
                return callback('Token does not exist');
                
            callback(null, this.parseToken(token));
        }).catch(err => callback(err));
    }

    listNodes(callback = false) {
        if(!callback)
            return this.injectPromise(this.listNodes);

        this.tronWeb.fullNode.request('wallet/listnodes').then(({ nodes = [] }) => {
            callback(null, nodes.map(({ address: { host, port } }) => (
                `${this.tronWeb.toUtf8(host)}:${port}`
            )));
        }).catch(err => callback(err));
    }

    getBlockRange(start = 0, end = 30, callback = false) {
        if(utils.isFunction(end)) {
            callback = end;
            end = 30;            
        }

        if(utils.isFunction(start)) {
            callback = start;
            start = 0;
        }

        if(!callback)
            return this.injectPromise(this.getBlockRange, start, end);

        if(!utils.isInteger(start) || start < 0)
            return callback('Invalid start of range provided');

        if(!utils.isInteger(end) || end <= start)
            return callback('Invalid end of range provided');

        this.tronWeb.fullNode.request('wallet/getblockbylimitnext', { 
            startNum: parseInt(start),
            endNum: parseInt(end) + 1
        }, 'post').then(({ block = [] }) => {
            callback(null, block);
        }).catch(err => callback(err));
    }

    listSuperRepresentatives(callback = false) {
        if(!callback)
            return this.injectPromise(this.listSuperRepresentatives);

        this.tronWeb.fullNode.request('wallet/listwitnesses').then(({ witnesses = [] }) => {
            callback(null, witnesses);
        }).catch(err => callback(err));
    }

    listTokens(limit = 0, offset = 0, callback = false) {
        if(utils.isFunction(offset)) {
            callback = offset;
            offset = 0;            
        }

        if(utils.isFunction(limit)) {
            callback = limit;
            limit = 0;  
        }
        
        if(!callback)
            return this.injectPromise(this.listTokens, limit, offset);

        if(!utils.isInteger(limit) || limit < 0 || (offset && limit < 1))
            return callback('Invalid limit provided');

        if(!utils.isInteger(offset) || offset < 0)
            return callback('Invalid offset provided');

        if(!limit) {
            return this.tronWeb.fullNode.request('wallet/getassetissuelist').then(({ assetIssue = [] }) => {
                callback(null, assetIssue.map(token => this.parseToken(token)));
            }).catch(err => callback(err));
        }

        this.tronWeb.fullNode.request('wallet/getpaginatedassetissuelist', {
            offset: parseInt(offset),
            limit: parseInt(limit)
        }, 'post').then(({ assetIssue = [] }) => {
            callback(null, assetIssue.map(token => this.parseToken(token)));
        }).catch(err => callback(err));
    }

    timeUntilNextVoteCycle(callback = false) {
        if(!callback)
            return this.injectPromise(this.timeUntilNextVoteCycle);

        this.tronWeb.fullNode.request('wallet/getnextmaintenancetime').then(({ num = -1 }) => {
            if(num == -1)
                return callback('Failed to get time until next vote cycle');

            callback(null, Math.floor(num / 1000));
        }).catch(err => callback(err));
    }

    getContract(contractAddress, callback = false) {
        if(!callback)
            return this.injectPromise(this.getContract, contractAddress);

        if(!this.tronWeb.isAddress(contractAddress))
            return callback('Invalid contract address provided');

        contractAddress = this.tronWeb.address.toHex(contractAddress);

        this.tronWeb.fullNode.request('wallet/getcontract', {
            value: contractAddress
        }).then(contract => {
            if(contract.Error)
                return callback('Contract does not exist');

            callback(null, contract);
        }).catch(err => callback(err));
    }

    async verifyMessage(message = false, signature = false, address = this.tronWeb.defaultAddress.base58, useTronHeader = true, callback = false) {
        if(utils.isFunction(address)) {
            callback = address;
            address = this.tronWeb.defaultAddress.base58;
            useTronHeader = true;
        }

        if(utils.isFunction(useTronHeader)) {
            callback = useTronHeader;
            useTronHeader = true;
        }

        if(!callback)
            return this.injectPromise(this.verifyMessage, message, signature, address, useTronHeader);

        if(!utils.isHex(message))
            return callback('Expected hex message input');

        if(message.substr(0, 2) == '0x')
            message = message.substring(2);

        if(signature.substr(0, 2) == '0x')
            signature = signature.substr(2);

        const messageBytes = [
            ...Ethers.utils.toUtf8Bytes(useTronHeader ? TRX_MESSAGE_HEADER : ETH_MESSAGE_HEADER),
            ...utils.code.hexStr2byteArray(message)
        ];

        const messageDigest = Ethers.utils.keccak256(messageBytes);
        const recovered = Ethers.utils.recoverAddress(messageDigest, {
            recoveryParam: signature.substring(128, 130) == '1c' ? 1 : 0,
            r: '0x' + signature.substring(0, 64),
            s: '0x' + signature.substring(64, 128)
        });

        const tronAddress = '41' + recovered.substr(2);
        const base58Address = this.tronWeb.address.fromHex(tronAddress);

        if(base58Address == this.tronWeb.address.fromHex(address))
            return callback(null, true);

        callback('Signature does not match');
    }

    async sign(transaction = false, privateKey = this.tronWeb.defaultPrivateKey, useTronHeader = true, callback = false) {
        if(utils.isFunction(privateKey)) {
            callback = privateKey;
            privateKey = this.tronWeb.defaultPrivateKey;
            useTronHeader = true;
        }

        if(utils.isFunction(useTronHeader)) {
            callback = useTronHeader;
            useTronHeader = true;
        }

        if(!callback)
            return this.injectPromise(this.sign, transaction, privateKey, useTronHeader);

        // Message signing
        if(utils.isString(transaction)) {
            if(transaction.substring(0, 2) == '0x')
                transaction = transaction.substring(2);

            if(!utils.isHex(transaction))
                return callback('Expected hex message input');

            try {
                const signingKey = new Ethers.utils.SigningKey(privateKey);
                const messageBytes = [
                    ...Ethers.utils.toUtf8Bytes(useTronHeader ? TRX_MESSAGE_HEADER : ETH_MESSAGE_HEADER),
                    ...utils.code.hexStr2byteArray(transaction)
                ];

                const messageDigest = Ethers.utils.keccak256(messageBytes);
                const signature = signingKey.signDigest(messageDigest);

                const signatureHex = [
                    '0x',
                    signature.r.substring(2),
                    signature.s.substring(2),
                    Number(signature.v).toString(16)
                ].join('');

                return callback(null, signatureHex);
            } catch(ex) {
                callback(ex);
            }
        }

        if(!utils.isObject(transaction))
            return callback('Invalid transaction provided');

        if(transaction.signature)
            return callback('Transaction is already signed');

        try {
            const address = this.tronWeb.address.toHex(
                this.tronWeb.address.fromPrivateKey(privateKey)
            ).toLowerCase();

            if(address !== transaction.raw_data.contract[0].parameter.value.owner_address.toLowerCase())
                return callback('Private key does not match address in transaction');

            return callback(null,
                utils.crypto.signTransaction(privateKey, transaction)
            );
        } catch(ex) {
            callback(ex);
        }
    }

    sendRawTransaction(signedTransaction = false, options = {}, callback = false) {
        if (utils.isFunction(options)) {
            callback = options;
            options = {};
        }

        if(!callback)
            return this.injectPromise(this.sendRawTransaction, signedTransaction, options);

        if(!utils.isObject(signedTransaction))
            return callback('Invalid transaction provided');

        if(!utils.isObject(options))
            return callback('Invalid options provided');

        if(!signedTransaction.signature || !utils.isArray(signedTransaction.signature))
            return callback('Transaction is not signed');

        this.tronWeb.fullNode.request(
            'wallet/broadcasttransaction',
            signedTransaction,
            'post'
        ).then(result => {
            callback(null, result);
            if (result.result) {
                const timeout = Date.now() + 6e4 // 1 minutes
                const isMined = async () => {
                    let transaction = await this.tronWeb.trx.getTransactionInfo(signedTransaction.txID)
<<<<<<< HEAD
                    if (Date.now() < timeout && utils.isObject(transaction) && !transaction.blockNumber) {
=======
                    if (Date.now() < timeout && (!utils.isObject(transaction) || !transaction.blockNumber)) {
>>>>>>> 088e5a80
                        this.tronWeb.fullNode.request(
                            'wallet/broadcasttransaction',
                            signedTransaction,
                            'post'
                        ).then(result => {
                        }).catch(err => {
                        });
                        setTimeout(isMined, 5e3)
                    } else if (options.onConfirmation) {
                        let err = null
                        if (Date.now() >= timeout) {
                            err = 'Broadcast timeout'
                            transaction = null
<<<<<<< HEAD
                        } else if (!utils.isObject(transaction)) {
                            err = 'Dropped transaction'
                            transaction = null
=======
>>>>>>> 088e5a80
                        }
                        options.onConfirmation(err, transaction);
                    }
                }

                setTimeout(isMined, 5e3)
            }
        }).catch(err => callback(err));
    }


    async sendTransaction(to = false, amount = false, options = {}, callback = false) {
        if(utils.isFunction(options)) {
            callback = options;
            options = {};
        }
        
        if(typeof options === 'string')
            options = { privateKey: options };

        if(!callback)
            return this.injectPromise(this.sendTransaction, to, amount, options);

        if(!this.tronWeb.isAddress(to))
            return callback('Invalid recipient provided');

        if(!utils.isInteger(amount) || amount <= 0)
            return callback('Invalid amount provided');

        options = {
            privateKey: this.tronWeb.defaultPrivateKey,
            address: this.tronWeb.defaultAddress.hex,
            ...options
        };

        if(!options.privateKey && !options.address)
            return callback('Function requires either a private key or address to be set');

        try {
            const address = options.privateKey ? this.tronWeb.address.fromPrivateKey(options.privateKey) : options.address;
            const transaction = await this.tronWeb.transactionBuilder.sendTrx(to, amount, address);
            const signedTransaction = await this.sign(transaction, options.privateKey || undefined);
            const result = await this.sendRawTransaction(signedTransaction);

            return callback(null, result);
        } catch(ex) {
            return callback(ex);
        }
    }

    async sendToken(to = false, amount = false, tokenID = false, options = {}, callback = false) {
        if(utils.isFunction(options)) {
            callback = options;
            options = {};
        }
        
        if(typeof options === 'string')
            options = { privateKey: options };

        if(!callback)
            return this.injectPromise(this.sendToken, to, amount, tokenID, options);

        if(!this.tronWeb.isAddress(to))
            return callback('Invalid recipient provided');

        if(!utils.isInteger(amount) || amount <= 0)
            return callback('Invalid amount provided');

        if(!utils.isString(tokenID))
            return callback('Invalid token ID provided');

        options = {
            privateKey: this.tronWeb.defaultPrivateKey,
            address: this.tronWeb.defaultAddress.hex,
            ...options
        };

        if(!options.privateKey && !options.address)
            return callback('Function requires either a private key or address to be set');

        try {
            const address = options.privateKey ? this.tronWeb.address.fromPrivateKey(options.privateKey) : options.address;
            const transaction = await this.tronWeb.transactionBuilder.sendToken(to, amount, tokenID, address);
            const signedTransaction = await this.sign(transaction, options.privateKey || undefined);
            const result = await this.sendRawTransaction(signedTransaction);

            return callback(null, result);
        } catch(ex) {
            return callback(ex);
        }
    }

/**
     * Freezes an amount of TRX.
     * Will give bandwidth OR Energy and TRON Power(voting rights)
     * to the owner of the frozen tokens.
     *
     * @param amount - is the number of frozen trx
     * @param duration - is the duration in days to be frozen
     * @param resource - is the type, must be either "ENERGY" or "BANDWIDTH"
     * @param options
     * @param callback
     */
    async freezeBalance(amount = 0, duration = 3, resource = "BANDWIDTH", options = {}, callback = false)
    {
        if(utils.isFunction(duration)) {
            callback = duration;
            duration = 3;
        }

        if(utils.isFunction(resource)) {
            callback = resource;
            resource = "BANDWIDTH";
        }

        if(utils.isFunction(options)) {
            callback = options;
            options = {};
        }
        
        if(typeof options === 'string')
            options = { privateKey: options };

        if(!callback)
            return this.injectPromise(this.freezeBalance, amount, duration, resource, options);

        if(![ 'BANDWIDTH', 'ENERGY' ].includes(resource))
            return callback('Invalid resource provided: Expected "BANDWIDTH" or "ENERGY"');

        if(!utils.isInteger(amount) || amount <= 0)
            return callback('Invalid amount provided');

        if(!utils.isInteger(duration) || duration < 3)
            return callback('Invalid duration provided, minimum of 3 days');

        options = {
            privateKey: this.tronWeb.defaultPrivateKey,
            address: this.tronWeb.defaultAddress.hex,
            ...options
        };

        if(!options.privateKey && !options.address)
            return callback('Function requires either a private key or address to be set');

        try {
            const address = options.privateKey ? this.tronWeb.address.fromPrivateKey(options.privateKey) : options.address;
            const freezeBalance = await this.tronWeb.transactionBuilder.freezeBalance(amount, duration, resource, address);
            const signedTransaction = await this.sign(freezeBalance, options.privateKey || undefined);
            const result = await this.sendRawTransaction(signedTransaction);

            return callback(null, result);
        } catch(ex) {
            return callback(ex);
        }
    }

    /**
     * Unfreeze TRX that has passed the minimum freeze duration.
     * Unfreezing will remove bandwidth and TRON Power.
     *
     * @param resource - is the type, must be either "ENERGY" or "BANDWIDTH"
     * @param options
     * @param callback
     */
    async unfreezeBalance(resource = "BANDWIDTH", options = {}, callback = false)
    {
        if(utils.isFunction(resource)) {
            callback = resource;
            resource = 'BANDWIDTH';
        }

        if(utils.isFunction(options)) {
            callback = options;
            options = {};
        }
        
        if(typeof options === 'string')
            options = { privateKey: options };

        if(!callback)
            return this.injectPromise(this.unfreezeBalance, resource, options);

        if(![ 'BANDWIDTH', 'ENERGY' ].includes(resource))
            return callback('Invalid resource provided: Expected "BANDWIDTH" or "ENERGY"');

        options = {
            privateKey: this.tronWeb.defaultPrivateKey,
            address: this.tronWeb.defaultAddress.hex,
            ...options
        };

        if(!options.privateKey && !options.address)
            return callback('Function requires either a private key or address to be set');

        try {
            const address = options.privateKey ? this.tronWeb.address.fromPrivateKey(options.privateKey) : options.address;
            const unfreezeBalance = await this.tronWeb.transactionBuilder.unfreezeBalance(resource, address);
            const signedTransaction = await this.sign(unfreezeBalance, options.privateKey || undefined);
            const result = await this.sendRawTransaction(signedTransaction);

            return callback(null, result);
        } catch(ex) {
            return callback(ex);
        }
    }

    /**
     * Modify account name
     * Note: Username is allowed to edit only once.
     *
     * @param privateKey - Account private Key
     * @param accountName - name of the account
     * @param callback
     *
     * @return modified Transaction Object
     */
    async updateAccount(accountName = false, options = {},  callback = false)
    {
        if(utils.isFunction(options)) {
            callback = options;
            options = {};
        }
        
        if(typeof options === 'string')
            options = { privateKey: options };

        if(!callback) {
            return this.injectPromise(this.updateAccount, accountName, options);
        }

        if (!utils.isString(accountName) || !accountName.length) {
            return callback('Name must be a string');
        }

        options = {
            privateKey: this.tronWeb.defaultPrivateKey,
            address: this.tronWeb.defaultAddress.hex,
            ...options
        };

        if(!options.privateKey && !options.address)
            return callback('Function requires either a private key or address to be set');

        try {
            const address = options.privateKey ? this.tronWeb.address.fromPrivateKey(options.privateKey) : options.address;
            const updateAccount = await this.tronWeb.transactionBuilder.updateAccount(accountName, address);
            const signedTransaction = await this.sign(updateAccount, options.privateKey || undefined);
            const result = await this.sendRawTransaction(signedTransaction);

            return callback(null, result);
        } catch(ex) {
            return callback(ex);
        }
    }

    signMessage(...args) {
        return this.sign(...args);
    }

    sendAsset(...args) {
        return this.sendToken(...args);
    }

    send(...args) {
        return this.sendTransaction(...args);
    }

    sendTrx(...args) {
        return this.sendTransaction(...args);
    }

    broadcast(...args) {
        return this.sendRawTransaction(...args);
    }

    signTransaction(...args) {
        return this.sign(...args);
    }

    /**
     * Gets a network modification proposal by ID.
     */
    getProposal(proposalID = false, callback = false) {
        if(!callback)
            return this.injectPromise(this.getProposal, proposalID);

        if(!utils.isInteger(proposalID) || proposalID < 0)
            return callback('Invalid proposalID provided');

        this.tronWeb.fullNode.request('wallet/getproposalbyid', { 
            id: parseInt(proposalID),
        }, 'post').then(proposal => {
            callback(null, proposal);
        }).catch(err => callback(err));
    }

    /**
     * Lists all network modification proposals.
     */
    listProposals(callback = false) {
        if(!callback)
            return this.injectPromise(this.listProposals);

        this.tronWeb.fullNode.request('wallet/listproposals', {}, 'post').then(({ proposals = [] }) => {
            callback(null, proposals);
        }).catch(err => callback(err));
    }
/*
    this.tronWeb.fullNode.request('wallet/proposalcreate', {
    owner_address: this.tronWeb.address.toHex(issuerAddress),
    parameters: parameters
}, 'post').then(transaction => {
    if(transaction.Error)
        return callback(transaction.Error);

    if(transaction.result && transaction.result.message) {
        return callback(
            this.tronWeb.toUtf8(transaction.result.message)
        );
    }

    callback(null, transaction);
}).catch(err => callback(err));
    */

    /**
     * Lists all parameters available for network modification proposals.
     */
    getChainParameters(callback = false) {
        if(!callback)
            return this.injectPromise(this.getChainParameters);

        this.tronWeb.fullNode.request('wallet/getchainparameters', {}, 'post').then(({ chainParameter = [] }) => {
            callback(null, chainParameter);
        }).catch(err => callback(err));
    }

    /**
     * Get the account resources
     */
    getAccountResources(address = this.tronWeb.defaultAddress.hex, callback = false) {
        if(!callback)
            return this.injectPromise(this.getAccountResources, address);

        if(!this.tronWeb.isAddress(address))
            return callback('Invalid address provided');

        this.tronWeb.fullNode.request('wallet/getaccountresource', { 
            address: this.tronWeb.address.toHex(address),
        }, 'post').then(resources => {
            callback(null, resources);
        }).catch(err => callback(err));
    }

    /**
     * Get the exchange ID.
     */
    getExchangeByID(exchangeID = false, callback = false) {
        if(!callback)
            return this.injectPromise(this.getExchangeByID, exchangeID);

        if(!utils.isInteger(exchangeID) || exchangeID < 0)
            return callback('Invalid exchangeID provided');

        this.tronWeb.fullNode.request('wallet/getexchangebyid', {
            id: exchangeID,
        }, 'post').then(exchange => {
            callback(null, exchange);
        }).catch(err => callback(err));
    }

    /**
     * Lists the exchanges
     */
    listExchanges(callback = false) {
        if(!callback)
            return this.injectPromise(this.listExchanges);

        this.tronWeb.fullNode.request('wallet/listexchanges', {}, 'post').then(({ exchanges = [] }) => {
            callback(null, exchanges);
        }, 'post').catch(err => callback(err));
    }

    /**
     * Lists all network modification proposals.
     */
    listExchangesPaginated(limit = 10, offset = 0, callback = false) {
        if(utils.isFunction(offset)) {
            callback = offset;
            offset = 0;
        }
        if(utils.isFunction(limit)) {
            callback = limit;
            limit = 30;
        }
        if(!callback)
            return this.injectPromise(this.listExchanges);

        this.tronWeb.fullNode.request('wallet/listexchangespaginated', {
            limit,
            offset
        }, 'post').then(({ exchanges = [] }) => {
            callback(null, exchanges);
        }).catch(err => callback(err));
    }
};<|MERGE_RESOLUTION|>--- conflicted
+++ resolved
@@ -656,16 +656,13 @@
             signedTransaction,
             'post'
         ).then(result => {
+            result.result && (result.signedTransaction = signedTransaction);
             callback(null, result);
             if (result.result) {
                 const timeout = Date.now() + 6e4 // 1 minutes
                 const isMined = async () => {
                     let transaction = await this.tronWeb.trx.getTransactionInfo(signedTransaction.txID)
-<<<<<<< HEAD
-                    if (Date.now() < timeout && utils.isObject(transaction) && !transaction.blockNumber) {
-=======
                     if (Date.now() < timeout && (!utils.isObject(transaction) || !transaction.blockNumber)) {
->>>>>>> 088e5a80
                         this.tronWeb.fullNode.request(
                             'wallet/broadcasttransaction',
                             signedTransaction,
@@ -679,12 +676,6 @@
                         if (Date.now() >= timeout) {
                             err = 'Broadcast timeout'
                             transaction = null
-<<<<<<< HEAD
-                        } else if (!utils.isObject(transaction)) {
-                            err = 'Dropped transaction'
-                            transaction = null
-=======
->>>>>>> 088e5a80
                         }
                         options.onConfirmation(err, transaction);
                     }
