--- conflicted
+++ resolved
@@ -656,12 +656,8 @@
             signedTransaction,
             'post'
         ).then(result => {
-<<<<<<< HEAD
-            result.result && (result.signedTransaction = signedTransaction);
-=======
             if (result.result)
                 result.transaction = signedTransaction;
->>>>>>> 414d2d08
             callback(null, result);
             if (result.result) {
                 const timeout = Date.now() + 6e4 // 1 minutes
