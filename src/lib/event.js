--- conflicted
+++ resolved
@@ -96,12 +96,10 @@
         const qs = {
             size,
             page
-<<<<<<< HEAD
         }
+        
         if (typeof filters === 'object' && Object.keys(filters).length > 0) {
             qs.filters = JSON.stringify(filters);
-=======
->>>>>>> dba317e1
         }
         
         if (options.filters) 
