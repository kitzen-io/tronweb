--- conflicted
+++ resolved
@@ -1,11 +1,6 @@
 import providers from 'lib/providers';
 import utils from 'utils';
-<<<<<<< HEAD
-import BigNumber from 'bignumber.js';
-=======
-import axios from 'axios';
 import BigNumber from 'bn.js';
->>>>>>> 676acd7a
 import EventEmitter from 'eventemitter3';
 
 import TransactionBuilder from 'lib/transactionBuilder';
